# Copyright 2019 Miguel Angel Abella Gonzalez <miguel.abella@udc.es>
#
# Licensed under the Apache License, Version 2.0 (the "License");
# you may not use this file except in compliance with the License.
# You may obtain a copy of the License at
#
#   http://www.apache.org/licenses/LICENSE-2.0
#
# Unless required by applicable law or agreed to in writing, software
# distributed under the License is distributed on an "AS IS" BASIS,
# WITHOUT WARRANTIES OR CONDITIONS OF ANY KIND, either express or implied.
# See the License for the specific language governing permissions and
# limitations under the License.

"""Implements the correlation kernel in a PolyBench class."""

from benchmarks.polybench import PolyBench
from benchmarks.polybench_classes import PolyBenchParameters
from benchmarks.polybench_options import ArrayImplementation
from numpy.core.multiarray import ndarray
from math import sqrt


class Correlation(PolyBench):

    def __new__(cls, options: dict, parameters: PolyBenchParameters):
        implementation = options['array_implementation']
        if implementation == ArrayImplementation.LIST:
            return _CorrelationList.__new__(cls, options, parameters)
        elif implementation == ArrayImplementation.LIST_FLATTENED:
            return _CorrelationListFlattened.__new__(cls, options, parameters)
        elif implementation == ArrayImplementation.NUMPY:
            return _CorrelationNumPy.__new__(cls, options, parameters)

    def __init__(self, options: dict, parameters: PolyBenchParameters):
        super().__init__(options)

        # Validate inputs
        if not isinstance(parameters, PolyBenchParameters):
            raise AssertionError(f'Invalid parameter "parameters": "{parameters}"')

        # The parameters hold the necessary information obtained from "polybench.spec" file
        params = parameters.DataSets.get(self.DATASET_SIZE)
        if not isinstance(params, dict):
            raise NotImplementedError(f'Dataset size "{self.DATASET_SIZE.name}" not implemented '
                                      f'for {parameters.Category}/{parameters.Name}.')

        # Adjust the data type and print modifier according to the data type
        self.DATA_TYPE = parameters.DataType
        self.set_print_modifier(parameters.DataType)

        # Set up problem size
        self.M = params.get('M')
        self.N = params.get('N')

    def run_benchmark(self):
        # Array creation
        float_n = float(self.N)  # we will need a floating point version of N

        data = self.create_array(2, [self.N, self.M], self.DATA_TYPE(0))
        corr = self.create_array(2, [self.M, self.M], self.DATA_TYPE(0))
        mean = self.create_array(1, [self.M], self.DATA_TYPE(0))
        stddev = self.create_array(1, [self.M], self.DATA_TYPE(0))

        # Initialize array(s)
        self.initialize_array(data)

        # Start instruments
        self.start_instruments()

        # Run kernel
        self.kernel(float_n, data, corr, mean, stddev)

        # Stop and print instruments
        self.stop_instruments()

        # Return printable data as a list of tuples ('name', value)
        return [('corr', corr)]


class _CorrelationList(Correlation):

    def __new__(cls, options: dict, parameters: PolyBenchParameters):
        return object.__new__(_CorrelationList)

    def __init__(self, options: dict, parameters: PolyBenchParameters):
        super().__init__(options, parameters)

    def initialize_array(self, data: list):
        for i in range(0, self.N):
            for j in range(0, self.M):
<<<<<<< HEAD
                data[i, j] = (self.DATA_TYPE(i * j) / self.M) + i
=======
                data[i][j] = (self.DATA_TYPE(i * j) / self.M) + i
>>>>>>> ab436184

    def print_array_custom(self, corr: list, name: str):
        for i in range(0, self.M):
            for j in range(0, self.M):
                if (i * self.M + j) % 20 == 0:
                    self.print_message('\n')
<<<<<<< HEAD
                self.print_value(corr[i, j])
=======
                self.print_value(corr[i][j])
>>>>>>> ab436184

    def kernel(self, float_n: float, data: list, corr: list, mean: list, stddev: list):
        eps = 0.1

# scop begin
        for j in range(0, self.M):
            mean[j] = 0.0
            for i in range(0, self.N):
                mean[j] += data[i, j]
            mean[j] /= float_n

        for j in range(0, self.M):
            stddev[j] = 0.0
            for i in range(0, self.N):
                stddev[j] += (data[i, j] - mean[j]) * (data[i, j] - mean[j])
            stddev[j] /= float_n
            stddev[j] = sqrt(stddev[j])
            # The following in an elegant but usual way to handle near-zero std. dev. values, which below would cause a
            # zero divide.
            stddev[j] = 1.0 if stddev[j] <= eps else stddev[j]

        # Center and reduce the column vectors.
        for i in range(0, self.N):
            for j in range(0, self.M):
                data[i, j] -= mean[j]
                data[i, j] /= sqrt(float_n) * stddev[j]

        # Calculate the m*n correlation matrix.
        for i in range(0, self.M-1):
            corr[i, i] = 1.0
            for j in range(i+1, self.M):
                corr[i, j] = 0.0
                for k in range(0, self.N):
<<<<<<< HEAD
                    corr[i, j] += (data[k, i] * data[k, j])
                corr[j, i] = corr[i, j]
        corr[self.M-1, self.M-1] = 1.0
=======
                    corr[i][j] += (data[k][i] * data[k][j])
                corr[j][i] = corr[i][j]
        corr[self.M-1][self.M-1] = 1.0
# scop end


class _CorrelationListFlattened(Correlation):

    def __new__(cls, options: dict, parameters: PolyBenchParameters):
        return object.__new__(_CorrelationListFlattened)

    def __init__(self, options: dict, parameters: PolyBenchParameters):
        super().__init__(options, parameters)

    def initialize_array(self, data: list):
        for i in range(0, self.N):
            for j in range(0, self.M):
                data[self.M * i + j] = (self.DATA_TYPE(i * j) / self.M) + i

    def print_array_custom(self, corr: list, name: str):
        for i in range(0, self.M):
            for j in range(0, self.M):
                if (i * self.M + j) % 20 == 0:
                    self.print_message('\n')
                self.print_value(corr[self.M * i + j])

    def kernel_list_flattened(self, float_n: float, data: list, corr: list, mean: list, stddev: list):
        eps = 0.1

# scop begin
        for j in range(0, self.M):
            mean[j] = 0.0
            for i in range(0, self.N):
                mean[j] += data[self.M * i + j]
            mean[j] /= float_n

        for j in range(0, self.M):
            stddev[j] = 0.0
            for i in range(0, self.N):
                stddev[j] += (data[self.M * i + j] - mean[j]) * (data[self.M * i + j] - mean[j])
            stddev[j] /= float_n
            stddev[j] = sqrt(stddev[j])
            # The following in an elegant but usual way to handle near-zero std. dev. values, which below would cause a
            # zero divide.
            stddev[j] = 1.0 if stddev[j] <= eps else stddev[j]

        # Center and reduce the column vectors.
        for i in range(0, self.N):
            for j in range(0, self.M):
                data[self.M * i + j] -= mean[j]
                data[self.M * i + j] /= sqrt(float_n) * stddev[j]

        # Calculate the m*n correlation matrix.
        for i in range(0, self.M - 1):
            corr[self.M * i + i] = 1.0
            for j in range(i + 1, self.M):
                corr[self.M * i + j] = 0.0
                for k in range(0, self.N):
                    corr[self.M * i + j] += (data[self.M * k + i] * data[self.M * k + j])
                corr[self.M * j + i] = corr[self.M * i + j]
        corr[self.M * (self.M - 1) + (self.M - 1)] = 1.0
>>>>>>> ab436184
# scop end


<<<<<<< HEAD
        data = self.create_array(2, [self.N, self.M], self.DATA_TYPE(0))
        corr = self.create_array(2, [self.M, self.M], self.DATA_TYPE(0))
        mean = self.create_array(1, [self.M], self.DATA_TYPE(0))
        stddev = self.create_array(1, [self.M], self.DATA_TYPE(0))
=======
class _CorrelationNumPy(Correlation):
>>>>>>> ab436184

    def __new__(cls, options: dict, parameters: PolyBenchParameters):
        return object.__new__(_CorrelationNumPy)

<<<<<<< HEAD
        # Start instruments
        self.start_instruments()

        # Run kernel
        self.kernel(float_n, data, corr, mean, stddev)

        # Stop and print instruments
        self.stop_instruments()
=======
    def __init__(self, options: dict, parameters: PolyBenchParameters):
        super().__init__(options, parameters)
>>>>>>> ab436184

    def initialize_array(self, data: ndarray):
        for i in range(0, self.N):
            for j in range(0, self.M):
                data[i, j] = (self.DATA_TYPE(i * j) / self.M) + i

    def print_array_custom(self, corr: ndarray, name: str):
        for i in range(0, self.M):
            for j in range(0, self.M):
                if (i * self.M + j) % 20 == 0:
                    self.print_message('\n')
                self.print_value(corr[i, j])

    def kernel(self, float_n: float, data: ndarray, corr: ndarray, mean: ndarray, stddev: ndarray):
        eps = 0.1

# scop begin
        for j in range(0, self.M):
            mean[j] = 0.0
            for i in range(0, self.N):
                mean[j] += data[i, j]
            mean[j] /= float_n

        for j in range(0, self.M):
            stddev[j] = 0.0
            for i in range(0, self.N):
                stddev[j] += (data[i, j] - mean[j]) * (data[i, j] - mean[j])
            stddev[j] /= float_n
            stddev[j] = sqrt(stddev[j])
            # The following in an elegant but usual way to handle near-zero std. dev. values, which below would cause a
            # zero divide.
            stddev[j] = 1.0 if stddev[j] <= eps else stddev[j]

        # Center and reduce the column vectors.
        for i in range(0, self.N):
            for j in range(0, self.M):
                data[i, j] -= mean[j]
                data[i, j] /= sqrt(float_n) * stddev[j]

        # Calculate the m*n correlation matrix.
        for i in range(0, self.M - 1):
            corr[i, i] = 1.0
            for j in range(i + 1, self.M):
                corr[i, j] = 0.0
                for k in range(0, self.N):
                    corr[i, j] += (data[k, i] * data[k, j])
                corr[j, i] = corr[i, j]
        corr[self.M - 1, self.M - 1] = 1.0
# scop end<|MERGE_RESOLUTION|>--- conflicted
+++ resolved
@@ -89,22 +89,14 @@
     def initialize_array(self, data: list):
         for i in range(0, self.N):
             for j in range(0, self.M):
-<<<<<<< HEAD
-                data[i, j] = (self.DATA_TYPE(i * j) / self.M) + i
-=======
                 data[i][j] = (self.DATA_TYPE(i * j) / self.M) + i
->>>>>>> ab436184
 
     def print_array_custom(self, corr: list, name: str):
         for i in range(0, self.M):
             for j in range(0, self.M):
                 if (i * self.M + j) % 20 == 0:
                     self.print_message('\n')
-<<<<<<< HEAD
-                self.print_value(corr[i, j])
-=======
                 self.print_value(corr[i][j])
->>>>>>> ab436184
 
     def kernel(self, float_n: float, data: list, corr: list, mean: list, stddev: list):
         eps = 0.1
@@ -113,13 +105,13 @@
         for j in range(0, self.M):
             mean[j] = 0.0
             for i in range(0, self.N):
-                mean[j] += data[i, j]
+                mean[j] += data[i][j]
             mean[j] /= float_n
 
         for j in range(0, self.M):
             stddev[j] = 0.0
             for i in range(0, self.N):
-                stddev[j] += (data[i, j] - mean[j]) * (data[i, j] - mean[j])
+                stddev[j] += (data[i][j] - mean[j]) * (data[i][j] - mean[j])
             stddev[j] /= float_n
             stddev[j] = sqrt(stddev[j])
             # The following in an elegant but usual way to handle near-zero std. dev. values, which below would cause a
@@ -129,20 +121,15 @@
         # Center and reduce the column vectors.
         for i in range(0, self.N):
             for j in range(0, self.M):
-                data[i, j] -= mean[j]
-                data[i, j] /= sqrt(float_n) * stddev[j]
+                data[i][j] -= mean[j]
+                data[i][j] /= sqrt(float_n) * stddev[j]
 
         # Calculate the m*n correlation matrix.
         for i in range(0, self.M-1):
-            corr[i, i] = 1.0
+            corr[i][i] = 1.0
             for j in range(i+1, self.M):
-                corr[i, j] = 0.0
+                corr[i][j] = 0.0
                 for k in range(0, self.N):
-<<<<<<< HEAD
-                    corr[i, j] += (data[k, i] * data[k, j])
-                corr[j, i] = corr[i, j]
-        corr[self.M-1, self.M-1] = 1.0
-=======
                     corr[i][j] += (data[k][i] * data[k][j])
                 corr[j][i] = corr[i][j]
         corr[self.M-1][self.M-1] = 1.0
@@ -204,35 +191,16 @@
                     corr[self.M * i + j] += (data[self.M * k + i] * data[self.M * k + j])
                 corr[self.M * j + i] = corr[self.M * i + j]
         corr[self.M * (self.M - 1) + (self.M - 1)] = 1.0
->>>>>>> ab436184
 # scop end
 
 
-<<<<<<< HEAD
-        data = self.create_array(2, [self.N, self.M], self.DATA_TYPE(0))
-        corr = self.create_array(2, [self.M, self.M], self.DATA_TYPE(0))
-        mean = self.create_array(1, [self.M], self.DATA_TYPE(0))
-        stddev = self.create_array(1, [self.M], self.DATA_TYPE(0))
-=======
 class _CorrelationNumPy(Correlation):
->>>>>>> ab436184
 
     def __new__(cls, options: dict, parameters: PolyBenchParameters):
         return object.__new__(_CorrelationNumPy)
 
-<<<<<<< HEAD
-        # Start instruments
-        self.start_instruments()
-
-        # Run kernel
-        self.kernel(float_n, data, corr, mean, stddev)
-
-        # Stop and print instruments
-        self.stop_instruments()
-=======
     def __init__(self, options: dict, parameters: PolyBenchParameters):
         super().__init__(options, parameters)
->>>>>>> ab436184
 
     def initialize_array(self, data: ndarray):
         for i in range(0, self.N):
