# Copyright 2019 Miguel Angel Abella Gonzalez <miguel.abella@udc.es>
#
# Licensed under the Apache License, Version 2.0 (the "License");
# you may not use this file except in compliance with the License.
# You may obtain a copy of the License at
#
#   http://www.apache.org/licenses/LICENSE-2.0
#
# Unless required by applicable law or agreed to in writing, software
# distributed under the License is distributed on an "AS IS" BASIS,
# WITHOUT WARRANTIES OR CONDITIONS OF ANY KIND, either express or implied.
# See the License for the specific language governing permissions and
# limitations under the License.

"""<replace_with_module_description>"""

from benchmarks.polybench import PolyBench
from benchmarks.polybench_classes import PolyBenchParameters
from benchmarks.polybench_options import ArrayImplementation
from numpy.core.multiarray import ndarray


class Nussinov(PolyBench):

    def __new__(cls, options: dict, parameters: PolyBenchParameters):
        implementation = options['array_implementation']
        if implementation == ArrayImplementation.LIST:
            return _NussinovList.__new__(cls, options, parameters)
        elif implementation == ArrayImplementation.LIST_FLATTENED:
            return _NussinovListFlattened.__new__(cls, options, parameters)
        elif implementation == ArrayImplementation.NUMPY:
            return _NussinovNumPy.__new__(cls, options, parameters)

    def __init__(self, options: dict, parameters: PolyBenchParameters):
        super().__init__(options)

        # Validate inputs
        if not isinstance(parameters, PolyBenchParameters):
            raise AssertionError(f'Invalid parameter "parameters": "{parameters}"')

        # The parameters hold the necessary information obtained from "polybench.spec" file
        params = parameters.DataSets.get(self.DATASET_SIZE)
        if not isinstance(params, dict):
            raise NotImplementedError(f'Dataset size "{self.DATASET_SIZE.name}" not implemented '
                                      f'for {parameters.Category}/{parameters.Name}.')

        # Adjust the data type and print modifier according to the data type
        self.DATA_TYPE = parameters.DataType
        self.set_print_modifier(parameters.DataType)

        # Set up problem size from the given parameters (adapt this part with appropriate parameters)
        self.N = params.get('N')

    def run_benchmark(self):
        # Create data structures (arrays, auxiliary variables, etc.)
        seq = self.create_array(1, [self.N], int(0))  # base type = char; = int in Python
        table = self.create_array(2, [self.N, self.N], self.DATA_TYPE(0))

        # Initialize data structures
        self.initialize_array(seq, table)

        # Start instruments
        self.start_instruments()

        # Run kernel
        self.kernel(seq, table)

        # Stop and print instruments
        self.stop_instruments()

        # Return printable data as a list of tuples ('name', value).
        # Each tuple element must have the following format:
        #   (A: str, B: matrix)
        #     - A: a representative name for the data (this string will be printed out)
        #     - B: the actual data structure holding the computed result
        #
        # The syntax for the return statement would then be:
        #   - For single data structure results:
        #     return [('data_name', data)]
        #   - For multiple data structure results:
        #     return [('matrix1', m1), ('matrix2', m2), ... ]
        return [('table', table)]


class _NussinovList(Nussinov):

    def __new__(cls, options: dict, parameters: PolyBenchParameters):
        return object.__new__(_NussinovList)

    def __init__(self, options: dict, parameters: PolyBenchParameters):
        super().__init__(options, parameters)

    def initialize_array(self, seq: list, table: list):
        for i in range(0, self.N):
            seq[i] = (i + 1) % 4  # right side is AGCT/0..3

        for i in range(0, self.N):
            for j in range(0, self.N):
<<<<<<< HEAD
                table[i, j] = self.DATA_TYPE(0)
=======
                table[i][j] = self.DATA_TYPE(0)
>>>>>>> ab436184

    def print_array_custom(self, table: list, name: str):
        t = 0
        for i in range(0, self.N):
            for j in range(i, self.N):
                if t % 20 == 0:
                    self.print_message('\n')
<<<<<<< HEAD
                self.print_value(table[i, j])
=======
                self.print_value(table[i][j])
>>>>>>> ab436184
                t += 1

    def kernel(self, seq: list, table: list):
        # def max_score(s1, s2):
        #     if s1 >= s2:
        #         return s1
        #     else:
        #         return s2
        #
        # def match(b1, b2):
        #     if b1 + b2 == 3:
        #         return 1
        #     else:
        #         return 0

# scop begin
        for i in range(self.N - 1, -1, -1):
            for j in range(i + 1, self.N):
                if j - 1 >= 0:
                    # table[i][j] = max_score(table[i][j], table[i][j - 1])
                    # NOTE: expanded macro max_score
                    if table[i, j] >= table[i, j - 1]:
                        table[i, j] = table[i, j]
                    else:
                        table[i, j] = table[i, j - 1]
                if i+1 < self.N:
                    # table[i][j] = max_score(table[i][j], table[i + 1][j])
                    # NOTE: expanded macro max_score
                    if table[i, j] >= table[i + 1, j]:
                        table[i, j] = table[i, j]
                    else:
                        table[i, j] = table[i + 1, j]

                if j - 1 >= 0 and i + 1 < self.N:
                    # don't allow adjacent elements to bond
                    if i < j - 1:
                        # table[i][j] = max_score(table[i][j], table[i + 1][j - 1] + match(seq[i], seq[j]))
                        # NOTE: expand macro match first
                        if seq[i] + seq[j] == 3:
                            # NOTE: expanded macro max_score; match = +1
                            if table[i, j] >= table[i + 1, j - 1] + 1:
                                table[i, j] = table[i, j]
                            else:
                                table[i, j] = table[i + 1, j - 1] + 1
                        else:
                            # NOTE: expanded macro max_score; match = +0
                            if table[i, j] >= table[i + 1, j - 1] + 0:
                                table[i, j] = table[i, j]
                            else:
                                table[i, j] = table[i + 1, j - 1] + 0
                    else:
                        # table[i][j] = max_score(table[i][j], table[i + 1][j - 1])
                        # NOTE: expanded macro max_score
                        if table[i, j] >= table[i+1, j-1]:
                            table[i, j] = table[i, j]
                        else:
                            table[i, j] = table[i+1, j-1]

                for k in range(i + 1, j):
                    # table[i][j] = max_score(table[i][j], table[i][k] + table[k + 1][j])
                    # NOTE: expanded macro max_score
                    if table[i, j] >= table[i, k] + table[k+1, j]:
                        table[i, j] = table[i, j]
                    else:
<<<<<<< HEAD
                        table[i, j] = table[i, k] + table[k+1, j]
# scop end

    def run_benchmark(self):
        # Create data structures (arrays, auxiliary variables, etc.)
        seq = self.create_array(1, [self.N], int(0))  # base type = char; = int in Python
        table = self.create_array(2, [self.N, self.N], self.DATA_TYPE(0))
=======
                        table[i][j] = table[i][k] + table[k+1][j]
# scop end


class _NussinovListFlattened(Nussinov):

    def __new__(cls, options: dict, parameters: PolyBenchParameters):
        return object.__new__(_NussinovListFlattened)

    def __init__(self, options: dict, parameters: PolyBenchParameters):
        super().__init__(options, parameters)

    def initialize_array(self, seq: list, table: list):
        for i in range(0, self.N):
            seq[i] = (i + 1) % 4  # right side is AGCT/0..3

        for i in range(0, self.N):
            for j in range(0, self.N):
                table[self.N * i + j] = self.DATA_TYPE(0)

    def print_array_custom(self, table: list, name: str):
        t = 0
        for i in range(0, self.N):
            for j in range(i, self.N):
                if t % 20 == 0:
                    self.print_message('\n')
                self.print_value(table[self.N * i + j])
                t += 1

    def kernel(self, seq: list, table: list):
# scop begin
        for i in range(self.N - 1, -1, -1):
            for j in range(i + 1, self.N):
                if j - 1 >= 0:
                    # table[i][j] = max_score(table[i][j], table[i][j - 1])
                    # NOTE: expanded macro max_score
                    if table[self.N * i + j] >= table[self.N * i + j - 1]:
                        table[self.N * i + j] = table[self.N * i + j]
                    else:
                        table[self.N * i + j] = table[self.N * i + j - 1]
                if i + 1 < self.N:
                    # table[i][j] = max_score(table[i][j], table[i + 1][j])
                    # NOTE: expanded macro max_score
                    if table[self.N * i + j] >= table[self.N * (i + 1) + j]:
                        table[self.N * i + j] = table[self.N * i + j]
                    else:
                        table[self.N * i + j] = table[self.N * (i + 1) + j]

                if j - 1 >= 0 and i + 1 < self.N:
                    # don't allow adjacent elements to bond
                    if i < j - 1:
                        # table[i][j] = max_score(table[i][j], table[i + 1][j - 1] + match(seq[i], seq[j]))
                        # NOTE: expand macro match first
                        if seq[i] + seq[j] == 3:
                            # NOTE: expanded macro max_score; match = +1
                            if table[self.N * i + j] >= table[self.N * (i + 1) + j - 1] + 1:
                                table[self.N * i + j] = table[self.N * i + j]
                            else:
                                table[self.N * i + j] = table[self.N * (i + 1) + j - 1] + 1
                        else:
                            # NOTE: expanded macro max_score; match = +0
                            if table[self.N * i + j] >= table[self.N * (i + 1) + j - 1] + 0:
                                table[self.N * i + j] = table[self.N * i + j]
                            else:
                                table[self.N * i + j] = table[self.N * (i + 1) + j - 1] + 0
                    else:
                        # table[i][j] = max_score(table[i][j], table[i + 1][j - 1])
                        # NOTE: expanded macro max_score
                        if table[self.N * i + j] >= table[self.N * (i + 1) + j - 1]:
                            table[self.N * i + j] = table[self.N * i + j]
                        else:
                            table[self.N * i + j] = table[self.N * (i + 1) + j - 1]

                for k in range(i + 1, j):
                    # table[i][j] = max_score(table[i][j], table[i][k] + table[k + 1][j])
                    # NOTE: expanded macro max_score
                    if table[self.N * i + j] >= table[self.N * i + k] + table[self.N * (k + 1) + j]:
                        table[self.N * i + j] = table[self.N * i + j]
                    else:
                        table[self.N * i + j] = table[self.N * i + k] + table[self.N * (k + 1) + j]
# scop end

>>>>>>> ab436184

class _NussinovNumPy(Nussinov):

<<<<<<< HEAD
        # Start instruments
        self.start_instruments()

        # Run kernel
        self.kernel(seq, table)

        # Stop and print instruments
        self.stop_instruments()
=======
    def __new__(cls, options: dict, parameters: PolyBenchParameters):
        return object.__new__(_NussinovNumPy)
>>>>>>> ab436184

    def __init__(self, options: dict, parameters: PolyBenchParameters):
        super().__init__(options, parameters)

    def initialize_array(self, seq: ndarray, table: ndarray):
        for i in range(0, self.N):
            seq[i] = (i + 1) % 4  # right side is AGCT/0..3

        for i in range(0, self.N):
            for j in range(0, self.N):
                table[i, j] = self.DATA_TYPE(0)

    def print_array_custom(self, table: ndarray, name: str):
        t = 0
        for i in range(0, self.N):
            for j in range(i, self.N):
                if t % 20 == 0:
                    self.print_message('\n')
                self.print_value(table[i, j])
                t += 1

    def kernel(self, seq: ndarray, table: ndarray):
        # def max_score(s1, s2):
        #     if s1 >= s2:
        #         return s1
        #     else:
        #         return s2
        #
        # def match(b1, b2):
        #     if b1 + b2 == 3:
        #         return 1
        #     else:
        #         return 0

# scop begin
        for i in range(self.N - 1, -1, -1):
            for j in range(i + 1, self.N):
                if j - 1 >= 0:
                    # table[i][j] = max_score(table[i][j], table[i][j - 1])
                    # NOTE: expanded macro max_score
                    if table[i, j] >= table[i, j - 1]:
                        table[i, j] = table[i, j]
                    else:
                        table[i, j] = table[i, j - 1]
                if i + 1 < self.N:
                    # table[i][j] = max_score(table[i][j], table[i + 1][j])
                    # NOTE: expanded macro max_score
                    if table[i, j] >= table[i + 1, j]:
                        table[i, j] = table[i, j]
                    else:
                        table[i, j] = table[i + 1, j]

                if j - 1 >= 0 and i + 1 < self.N:
                    # don't allow adjacent elements to bond
                    if i < j - 1:
                        # table[i][j] = max_score(table[i][j], table[i + 1][j - 1] + match(seq[i], seq[j]))
                        # NOTE: expand macro match first
                        if seq[i] + seq[j] == 3:
                            # NOTE: expanded macro max_score; match = +1
                            if table[i, j] >= table[i + 1, j - 1] + 1:
                                table[i, j] = table[i, j]
                            else:
                                table[i, j] = table[i + 1, j - 1] + 1
                        else:
                            # NOTE: expanded macro max_score; match = +0
                            if table[i, j] >= table[i + 1, j - 1] + 0:
                                table[i, j] = table[i, j]
                            else:
                                table[i, j] = table[i + 1, j - 1] + 0
                    else:
                        # table[i][j] = max_score(table[i][j], table[i + 1][j - 1])
                        # NOTE: expanded macro max_score
                        if table[i, j] >= table[i + 1, j - 1]:
                            table[i, j] = table[i, j]
                        else:
                            table[i, j] = table[i + 1, j - 1]

                for k in range(i + 1, j):
                    # table[i][j] = max_score(table[i][j], table[i][k] + table[k + 1][j])
                    # NOTE: expanded macro max_score
                    if table[i, j] >= table[i, k] + table[k + 1, j]:
                        table[i, j] = table[i, j]
                    else:
                        table[i, j] = table[i, k] + table[k + 1, j]
# scop end<|MERGE_RESOLUTION|>--- conflicted
+++ resolved
@@ -96,11 +96,7 @@
 
         for i in range(0, self.N):
             for j in range(0, self.N):
-<<<<<<< HEAD
-                table[i, j] = self.DATA_TYPE(0)
-=======
                 table[i][j] = self.DATA_TYPE(0)
->>>>>>> ab436184
 
     def print_array_custom(self, table: list, name: str):
         t = 0
@@ -108,11 +104,7 @@
             for j in range(i, self.N):
                 if t % 20 == 0:
                     self.print_message('\n')
-<<<<<<< HEAD
-                self.print_value(table[i, j])
-=======
                 self.print_value(table[i][j])
->>>>>>> ab436184
                 t += 1
 
     def kernel(self, seq: list, table: list):
@@ -134,17 +126,17 @@
                 if j - 1 >= 0:
                     # table[i][j] = max_score(table[i][j], table[i][j - 1])
                     # NOTE: expanded macro max_score
-                    if table[i, j] >= table[i, j - 1]:
-                        table[i, j] = table[i, j]
-                    else:
-                        table[i, j] = table[i, j - 1]
+                    if table[i][j] >= table[i][j - 1]:
+                       table[i][j] = table[i][j]
+                    else:
+                       table[i][j] = table[i][j - 1]
                 if i+1 < self.N:
                     # table[i][j] = max_score(table[i][j], table[i + 1][j])
                     # NOTE: expanded macro max_score
-                    if table[i, j] >= table[i + 1, j]:
-                        table[i, j] = table[i, j]
-                    else:
-                        table[i, j] = table[i + 1, j]
+                    if table[i][j] >= table[i + 1][j]:
+                        table[i][j] = table[i][j]
+                    else:
+                        table[i][j] = table[i + 1][j]
 
                 if j - 1 >= 0 and i + 1 < self.N:
                     # don't allow adjacent elements to bond
@@ -153,39 +145,30 @@
                         # NOTE: expand macro match first
                         if seq[i] + seq[j] == 3:
                             # NOTE: expanded macro max_score; match = +1
-                            if table[i, j] >= table[i + 1, j - 1] + 1:
-                                table[i, j] = table[i, j]
-                            else:
-                                table[i, j] = table[i + 1, j - 1] + 1
+                            if table[i][j] >= table[i + 1][j - 1] + 1:
+                                table[i][j] = table[i][j]
+                            else:
+                                table[i][j] = table[i + 1][j - 1] + 1
                         else:
                             # NOTE: expanded macro max_score; match = +0
-                            if table[i, j] >= table[i + 1, j - 1] + 0:
-                                table[i, j] = table[i, j]
-                            else:
-                                table[i, j] = table[i + 1, j - 1] + 0
+                            if table[i][j] >= table[i + 1][j - 1] + 0:
+                                table[i][j] = table[i][j]
+                            else:
+                                table[i][j] = table[i + 1][j - 1] + 0
                     else:
                         # table[i][j] = max_score(table[i][j], table[i + 1][j - 1])
                         # NOTE: expanded macro max_score
-                        if table[i, j] >= table[i+1, j-1]:
-                            table[i, j] = table[i, j]
-                        else:
-                            table[i, j] = table[i+1, j-1]
+                        if table[i][j] >= table[i+1][j-1]:
+                            table[i][j] = table[i][j]
+                        else:
+                            table[i][j] = table[i+1][j-1]
 
                 for k in range(i + 1, j):
                     # table[i][j] = max_score(table[i][j], table[i][k] + table[k + 1][j])
                     # NOTE: expanded macro max_score
-                    if table[i, j] >= table[i, k] + table[k+1, j]:
-                        table[i, j] = table[i, j]
-                    else:
-<<<<<<< HEAD
-                        table[i, j] = table[i, k] + table[k+1, j]
-# scop end
-
-    def run_benchmark(self):
-        # Create data structures (arrays, auxiliary variables, etc.)
-        seq = self.create_array(1, [self.N], int(0))  # base type = char; = int in Python
-        table = self.create_array(2, [self.N, self.N], self.DATA_TYPE(0))
-=======
+                    if table[i][j] >= table[i][k] + table[k+1][j]:
+                        table[i][j] = table[i][j]
+                    else:
                         table[i][j] = table[i][k] + table[k+1][j]
 # scop end
 
@@ -268,23 +251,11 @@
                         table[self.N * i + j] = table[self.N * i + k] + table[self.N * (k + 1) + j]
 # scop end
 
->>>>>>> ab436184
 
 class _NussinovNumPy(Nussinov):
 
-<<<<<<< HEAD
-        # Start instruments
-        self.start_instruments()
-
-        # Run kernel
-        self.kernel(seq, table)
-
-        # Stop and print instruments
-        self.stop_instruments()
-=======
     def __new__(cls, options: dict, parameters: PolyBenchParameters):
         return object.__new__(_NussinovNumPy)
->>>>>>> ab436184
 
     def __init__(self, options: dict, parameters: PolyBenchParameters):
         super().__init__(options, parameters)
