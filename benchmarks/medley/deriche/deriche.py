--- conflicted
+++ resolved
@@ -43,30 +43,6 @@
 
     def initialize_array(self, imgIn: list, imgOut: list):
         # input should be between 0 and 1 (grayscale image pixel)
-<<<<<<< HEAD
-        if self.POLYBENCH_FLATTEN_LISTS:
-            for i in range(0, self.W):
-                for j in range(0, self.H):
-                    imgIn[self.H * i + j] = self.DATA_TYPE((313 * i + 991 * j) % 65536) / 65535.0
-        else:
-            for i in range(0, self.W):
-                for j in range(0, self.H):
-                    imgIn[i][j] = self.DATA_TYPE((313 * i + 991 * j) % 65536) / 65535.0
-
-    def print_array_custom(self, imgOut: list, name: str):
-        if self.POLYBENCH_FLATTEN_LISTS:
-            for i in range(0, self.W):
-                for j in range(0, self.H):
-                    if (i * self.H + j) % 20 == 0:
-                        self.print_message('\n')
-                    self.print_value(imgOut[self.H * i + j])
-        else:
-            for i in range(0, self.W):
-                for j in range(0, self.H):
-                    if (i * self.H + j) % 20 == 0:
-                        self.print_message('\n')
-                    self.print_value(imgOut[i][j])
-=======
         for i in range(0, self.W):
             for j in range(0, self.H):
                 imgIn[i, j] = self.DATA_TYPE((313 * i + 991 * j) % 65536) / 65535.0
@@ -77,7 +53,6 @@
                 if (i * self.H + j) % 20 == 0:
                     self.print_message('\n')
                 self.print_value(imgOut[i, j])
->>>>>>> 55475d8c
 
     def kernel(self, alpha, imgIn: list, imgOut: list, y1: list, y2: list):
 # scop begin
@@ -144,103 +119,26 @@
                 imgOut[i, j] = c2 * (y1[i, j] + y2[i, j])
 # scop end
 
-    def kernel_flat(self, alpha, imgIn: list, imgOut: list, y1: list, y2: list):
-# scop begin
-        k = (1.0 - math.exp(-alpha)) * (1.0 - math.exp(-alpha)) / (
-                1.0 + 2.0 * alpha * math.exp(-alpha) - math.exp(2.0 * alpha))
-        a1 = a5 = k
-        a2 = a6 = k * math.exp(-alpha) * (alpha - 1.0)
-        a3 = a7 = k * math.exp(-alpha) * (alpha + 1.0)
-        a4 = a8 = -k * math.exp(-2.0 * alpha)
-        b1 = math.pow(2.0, -alpha)
-        b2 = -math.exp(-2.0 * alpha)
-        c1 = c2 = 1
-
-        for i in range(0, self.W):
-            ym1 = 0.0
-            ym2 = 0.0
-            xm1 = 0.0
-            for j in range(0, self.H):
-                y1[self.H * i + j] = a1 * imgIn[self.H * i + j] + a2 * xm1 + b1 * ym1 + b2 * ym2
-                xm1 = imgIn[self.H * i + j]
-                ym2 = ym1
-                ym1 = y1[self.H * i + j]
-
-        for i in range(0, self.W):
-            yp1 = 0.0
-            yp2 = 0.0
-            xp1 = 0.0
-            xp2 = 0.0
-            for j in range(self.H - 1, -1, -1):
-                y2[self.H * i + j] = a3 * xp1 + a4 * xp2 + b1 * yp1 + b2 * yp2
-                xp2 = xp1
-                xp1 = imgIn[self.H * i + j]
-                yp2 = yp1
-                yp1 = y2[self.H * i + j]
-
-        for i in range(0, self.W):
-            for j in range(0, self.H):
-                imgOut[self.H * i + j] = c1 * (y1[self.H * i + j] + y2[self.H * i + j])
-
-        for j in range(0, self.H):
-            tm1 = 0.0
-            ym1 = 0.0
-            ym2 = 0.0
-            for i in range(0, self.W):
-                y1[self.H * i + j] = a5 * imgOut[self.H * i + j] + a6 * tm1 + b1 * ym1 + b2 * ym2
-                tm1 = imgOut[self.H * i + j]
-                ym2 = ym1
-                ym1 = y1[self.H * i + j]
-
-        for j in range(0, self.H):
-            tp1 = 0.0
-            tp2 = 0.0
-            yp1 = 0.0
-            yp2 = 0.0
-            for i in range(self.W - 1, -1, -1):
-                y2[self.H * i + j] = a7 * tp1 + a8 * tp2 + b1 * yp1 + b2 * yp2
-                tp2 = tp1
-                tp1 = imgOut[self.H * i + j]
-                yp2 = yp1
-                yp1 = y2[self.H * i + j]
-
-        for i in range(0, self.W):
-            for j in range(0, self.H):
-                imgOut[self.H * i + j] = c2 * (y1[self.H * i + j] + y2[self.H * i + j])
-# scop end
-
     def run_benchmark(self):
         # Create data structures (arrays, auxiliary variables, etc.)
         alpha = 0.25
 
-        if self.POLYBENCH_FLATTEN_LISTS:
-            imgIn = self.create_array(1, [self.W * self.H], self.DATA_TYPE(0))
-            imgOut = self.create_array(1, [self.W * self.H], self.DATA_TYPE(0))
-            y1 = self.create_array(1, [self.W * self.H], self.DATA_TYPE(0))
-            y2 = self.create_array(1, [self.W * self.H], self.DATA_TYPE(0))
-        else:
-            imgIn = self.create_array(2, [self.W, self.H], self.DATA_TYPE(0))
-            imgOut = self.create_array(2, [self.W, self.H], self.DATA_TYPE(0))
-            y1 = self.create_array(2, [self.W, self.H], self.DATA_TYPE(0))
-            y2 = self.create_array(2, [self.W, self.H], self.DATA_TYPE(0))
+        imgIn = self.create_array(2, [self.W, self.H], self.DATA_TYPE(0))
+        imgOut = self.create_array(2, [self.W, self.H], self.DATA_TYPE(0))
+        y1 = self.create_array(2, [self.W, self.H], self.DATA_TYPE(0))
+        y2 = self.create_array(2, [self.W, self.H], self.DATA_TYPE(0))
 
         # Initialize data structures
         self.initialize_array(imgIn, imgOut)
 
-        if self.POLYBENCH_FLATTEN_LISTS:
-            # Start instruments
-            self.start_instruments()
-            # Run kernel
-            self.kernel_flat(alpha, imgIn, imgOut, y1, y2)
-            # Stop and print instruments
-            self.stop_instruments()
-        else:
-            # Start instruments
-            self.start_instruments()
-            # Run kernel
-            self.kernel(alpha, imgIn, imgOut, y1, y2)
-            # Stop and print instruments
-            self.stop_instruments()
+        # Start instruments
+        self.start_instruments()
+
+        # Run kernel
+        self.kernel(alpha, imgIn, imgOut, y1, y2)
+
+        # Stop and print instruments
+        self.stop_instruments()
 
         # Return printable data as a list of tuples ('name', value).
         # Each tuple element must have the following format:
