--- conflicted
+++ resolved
@@ -40,34 +40,6 @@
         self.N = params.get('N')
 
     def initialize_array(self, path: list):
-<<<<<<< HEAD
-        if self.POLYBENCH_FLATTEN_LISTS:
-            for i in range(0, self.N):
-                for j in range(0, self.N):
-                    path[self.N * i + j] = i * j % 7 + 1
-                    if (i + j) % 13 == 0 or (i + j) % 7 == 0 or (i + j) % 11 == 0:
-                        path[self.N * i + j] = 999
-        else:
-            for i in range(0, self.N):
-                for j in range(0, self.N):
-                    path[i][j] = i * j % 7 + 1
-                    if (i + j) % 13 == 0 or (i + j) % 7 == 0 or (i + j) % 11 == 0:
-                        path[i][j] = 999
-
-    def print_array_custom(self, path: list, name: str):
-        if self.POLYBENCH_FLATTEN_LISTS:
-            for i in range(0, self.N):
-                for j in range(0, self.N):
-                    if (i * self.N + j) % 20 == 0:
-                        self.print_message('\n')
-                    self.print_value(path[self.N * i + j])
-        else:
-            for i in range(0, self.N):
-                for j in range(0, self.N):
-                    if (i * self.N + j) % 20 == 0:
-                        self.print_message('\n')
-                    self.print_value(path[i][j])
-=======
         for i in range(0, self.N):
             for j in range(0, self.N):
                 path[i, j] = i * j % 7 + 1
@@ -80,7 +52,6 @@
                 if (i * self.N + j) % 20 == 0:
                     self.print_message('\n')
                 self.print_value(path[i, j])
->>>>>>> 55475d8c
 
     def kernel(self, path: list):
 # scop begin
@@ -93,41 +64,21 @@
                         path[i, j] = path[i, k] + path[k, j]
 # scop end
 
-    def kernel_flat(self, path: list):
-# scop begin
-        for k in range(0, self.N):
-            for i in range(0, self.N):
-                for j in range(0, self.N):
-                    if path[self.N * i + j] < path[self.N * i + k] + path[self.N * k + j]:
-                        path[self.N * i + j] = path[self.N * i + j]
-                    else:
-                        path[self.N * i + j] = path[self.N * i + k] + path[self.N * k + j]
-# scop end
-
     def run_benchmark(self):
         # Create data structures (arrays, auxiliary variables, etc.)
-        if self.POLYBENCH_FLATTEN_LISTS:
-            path = self.create_array(1, [self.N * self.N], self.DATA_TYPE(0))
-        else:
-            path = self.create_array(2, [self.N, self.N], self.DATA_TYPE(0))
+        path = self.create_array(2, [self.N, self.N], self.DATA_TYPE(0))
 
         # Initialize data structures
         self.initialize_array(path)
 
-        if self.POLYBENCH_FLATTEN_LISTS:
-            # Start instruments
-            self.start_instruments()
-            # Run kernel
-            self.kernel_flat(path)
-            # Stop and print instruments
-            self.stop_instruments()
-        else:
-            # Start instruments
-            self.start_instruments()
-            # Run kernel
-            self.kernel(path)
-            # Stop and print instruments
-            self.stop_instruments()
+        # Start instruments
+        self.start_instruments()
+
+        # Run kernel
+        self.kernel(path)
+
+        # Stop and print instruments
+        self.stop_instruments()
 
         # Return printable data as a list of tuples ('name', value).
         # Each tuple element must have the following format:
