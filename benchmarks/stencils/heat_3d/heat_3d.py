# Copyright 2019 Miguel Angel Abella Gonzalez <miguel.abella@udc.es>
#
# Licensed under the Apache License, Version 2.0 (the "License");
# you may not use this file except in compliance with the License.
# You may obtain a copy of the License at
#
#   http://www.apache.org/licenses/LICENSE-2.0
#
# Unless required by applicable law or agreed to in writing, software
# distributed under the License is distributed on an "AS IS" BASIS,
# WITHOUT WARRANTIES OR CONDITIONS OF ANY KIND, either express or implied.
# See the License for the specific language governing permissions and
# limitations under the License.

"""<replace_with_module_description>"""

from benchmarks.polybench import PolyBench, PolyBenchParameters


class Heat_3d(PolyBench):

    def __init__(self, options: dict, parameters: PolyBenchParameters):
        super().__init__(options)

        # Validate inputs
        if not isinstance(parameters, PolyBenchParameters):
            raise AssertionError(f'Invalid parameter "parameters": "{parameters}"')

        # The parameters hold the necessary information obtained from "polybench.spec" file
        params = parameters.DataSets.get(self.DATASET_SIZE)
        if not isinstance(params, dict):
            raise NotImplementedError(f'Dataset size "{self.DATASET_SIZE.name}" not implemented '
                                      f'for {parameters.Category}/{parameters.Name}.')

        # Adjust the data type and print modifier according to the data type
        self.DATA_TYPE = parameters.DataType
        self.set_print_modifier(parameters.DataType)

        # Set up problem size from the given parameters (adapt this part with appropriate parameters)
        self.TSTEPS = params.get('TSTEPS')
        self.N = params.get('N')

    def initialize_array(self, A: list, B: list):
<<<<<<< HEAD
        if self.POLYBENCH_FLATTEN_LISTS:
            for i in range(0, self.N):
                for j in range(0, self.N):
                    for k in range(0, self.N):
                        A[(self.N * i + j) * self.N + k] = B[(self.N * i + j) * self.N + k]\
                            = self.DATA_TYPE(i + j + (self.N-k)) * 10 / self.N
        else:
            for i in range(0, self.N):
                for j in range(0, self.N):
                    for k in range(0, self.N):
                        A[i][j][k] = B[i][j][k] = self.DATA_TYPE(i + j + (self.N - k)) * 10 / self.N

    def print_array_custom(self, A: list, name: str):
        if self.POLYBENCH_FLATTEN_LISTS:
            for i in range(0, self.N):
                for j in range(0, self.N):
                    for k in range(0, self.N):
                        if (i * self.N * self.N + j * self.N + k) % 20 == 0:
                            self.print_message('\n')
                        self.print_value(A[(self.N * i + j) * self.N + k])
        else:
            for i in range(0, self.N):
                for j in range(0, self.N):
                    for k in range(0, self.N):
                        if (i * self.N * self.N + j * self.N + k) % 20 == 0:
                            self.print_message('\n')
                        self.print_value(A[i][j][k])
=======
        for i in range(0, self.N):
            for j in range(0, self.N):
                for k in range(0, self.N):
                    A[i, j, k] = B[i, j, k] = self.DATA_TYPE(i + j + (self.N-k)) * 10 / self.N

    def print_array_custom(self, A: list, name: str):
        for i in range(0, self.N):
            for j in range(0, self.N):
                for k in range(0, self.N):
                    if (i * self.N * self.N + j * self.N + k) % 20 == 0:
                        self.print_message('\n')
                    self.print_value(A[i, j, k])
>>>>>>> 55475d8c

    def kernel(self, A: list, B: list):
# scop begin
        for t in range(1, self.TSTEPS + 1):
            for i in range(1, self.N - 1):
                for j in range(1, self.N - 1):
                    for k in range(1, self.N - 1):
                        B[i, j, k] = (0.125 * (A[i+1, j, k] - 2.0 * A[i, j, k] + A[i-1, j, k])
                                    + 0.125 * (A[i, j+1, k] - 2.0 * A[i, j, k] + A[i, j-1, k])
                                    + 0.125 * (A[i, j, k+1] - 2.0 * A[i, j, k] + A[i, j, k-1])
                                    + A[i, j, k])

            for i in range(1, self.N - 1):
                for j in range(1, self.N - 1):
                    for k in range(1, self.N - 1):
                        A[i, j, k] = (0.125 * (B[i+1, j, k] - 2.0 * B[i, j, k] + B[i-1, j, k])
                                    + 0.125 * (B[i, j+1, k] - 2.0 * B[i, j, k] + B[i, j-1, k])
                                    + 0.125 * (B[i, j, k+1] - 2.0 * B[i, j, k] + B[i, j, k-1])
                                    + B[i, j, k])
# scop end

    def kernel_flat(self, A: list, B: list):
# scop begin
        for t in range(1, self.TSTEPS + 1):
            for i in range(1, self.N - 1):
                for j in range(1, self.N - 1):
                    for k in range(1, self.N - 1):
                        B[(self.N * i + j) * self.N + k] = (
                                0.125 * (A[(self.N * (i + 1) + j) * self.N + k]
                                         - 2.0 * A[(self.N * i + j) * self.N + k]
                                         + A[(self.N * (i - 1) + j) * self.N + k])
                                + 0.125 * (A[(self.N * i + (j + 1)) * self.N + k]
                                           - 2.0 * A[(self.N * i + j) * self.N + k]
                                           + A[(self.N * i + (j - 1)) * self.N + k])
                                + 0.125 * (A[(self.N * i + j) * self.N + (k + 1)]
                                           - 2.0 * A[(self.N * i + j) * self.N + k]
                                           + A[(self.N * i + j) * self.N + (k - 1)])
                                + A[(self.N * i + j) * self.N + k]
                        )

            for i in range(1, self.N - 1):
                for j in range(1, self.N - 1):
                    for k in range(1, self.N - 1):
                        A[(self.N * i + j) * self.N + k] = (
                                0.125 * (B[(self.N * (i + 1) + j) * self.N + k]
                                         - 2.0 * B[(self.N * i + j) * self.N + k]
                                         + B[(self.N * (i - 1) + j) * self.N + k])
                                + 0.125 * (B[(self.N * i + (j + 1)) * self.N + k]
                                           - 2.0 * B[(self.N * i + j) * self.N + k]
                                           + B[(self.N * i + (j - 1)) * self.N + k])
                                + 0.125 * (B[(self.N * i + j) * self.N + (k + 1)]
                                           - 2.0 * B[(self.N * i + j) * self.N + k]
                                           + B[(self.N * i + j) * self.N + (k - 1)])
                                + B[(self.N * i + j) * self.N + k]
                        )
# scop end

    def run_benchmark(self):
        # Create data structures (arrays, auxiliary variables, etc.)
        if self.POLYBENCH_FLATTEN_LISTS:
            A = self.create_array(1, [self.N * self.N * self.N], self.DATA_TYPE(0))
            B = self.create_array(1, [self.N * self.N * self.N], self.DATA_TYPE(0))
        else:
            A = self.create_array(3, [self.N, self.N, self.N], self.DATA_TYPE(0))
            B = self.create_array(3, [self.N, self.N, self.N], self.DATA_TYPE(0))

        # Initialize data structures
        self.initialize_array(A, B)

        if self.POLYBENCH_FLATTEN_LISTS:
            # Start instruments
            self.start_instruments()
            # Run kernel
            self.kernel_flat(A, B)
            # Stop and print instruments
            self.stop_instruments()
        else:
            # Start instruments
            self.start_instruments()
            # Run kernel
            self.kernel(A, B)
            # Stop and print instruments
            self.stop_instruments()

        # Return printable data as a list of tuples ('name', value).
        # Each tuple element must have the following format:
        #   (A: str, B: matrix)
        #     - A: a representative name for the data (this string will be printed out)
        #     - B: the actual data structure holding the computed result
        #
        # The syntax for the return statement would then be:
        #   - For single data structure results:
        #     return [('data_name', data)]
        #   - For multiple data structure results:
        #     return [('matrix1', m1), ('matrix2', m2), ... ]
        return [('A', A)]<|MERGE_RESOLUTION|>--- conflicted
+++ resolved
@@ -41,35 +41,6 @@
         self.N = params.get('N')
 
     def initialize_array(self, A: list, B: list):
-<<<<<<< HEAD
-        if self.POLYBENCH_FLATTEN_LISTS:
-            for i in range(0, self.N):
-                for j in range(0, self.N):
-                    for k in range(0, self.N):
-                        A[(self.N * i + j) * self.N + k] = B[(self.N * i + j) * self.N + k]\
-                            = self.DATA_TYPE(i + j + (self.N-k)) * 10 / self.N
-        else:
-            for i in range(0, self.N):
-                for j in range(0, self.N):
-                    for k in range(0, self.N):
-                        A[i][j][k] = B[i][j][k] = self.DATA_TYPE(i + j + (self.N - k)) * 10 / self.N
-
-    def print_array_custom(self, A: list, name: str):
-        if self.POLYBENCH_FLATTEN_LISTS:
-            for i in range(0, self.N):
-                for j in range(0, self.N):
-                    for k in range(0, self.N):
-                        if (i * self.N * self.N + j * self.N + k) % 20 == 0:
-                            self.print_message('\n')
-                        self.print_value(A[(self.N * i + j) * self.N + k])
-        else:
-            for i in range(0, self.N):
-                for j in range(0, self.N):
-                    for k in range(0, self.N):
-                        if (i * self.N * self.N + j * self.N + k) % 20 == 0:
-                            self.print_message('\n')
-                        self.print_value(A[i][j][k])
-=======
         for i in range(0, self.N):
             for j in range(0, self.N):
                 for k in range(0, self.N):
@@ -82,7 +53,6 @@
                     if (i * self.N * self.N + j * self.N + k) % 20 == 0:
                         self.print_message('\n')
                     self.print_value(A[i, j, k])
->>>>>>> 55475d8c
 
     def kernel(self, A: list, B: list):
 # scop begin
@@ -104,68 +74,22 @@
                                     + B[i, j, k])
 # scop end
 
-    def kernel_flat(self, A: list, B: list):
-# scop begin
-        for t in range(1, self.TSTEPS + 1):
-            for i in range(1, self.N - 1):
-                for j in range(1, self.N - 1):
-                    for k in range(1, self.N - 1):
-                        B[(self.N * i + j) * self.N + k] = (
-                                0.125 * (A[(self.N * (i + 1) + j) * self.N + k]
-                                         - 2.0 * A[(self.N * i + j) * self.N + k]
-                                         + A[(self.N * (i - 1) + j) * self.N + k])
-                                + 0.125 * (A[(self.N * i + (j + 1)) * self.N + k]
-                                           - 2.0 * A[(self.N * i + j) * self.N + k]
-                                           + A[(self.N * i + (j - 1)) * self.N + k])
-                                + 0.125 * (A[(self.N * i + j) * self.N + (k + 1)]
-                                           - 2.0 * A[(self.N * i + j) * self.N + k]
-                                           + A[(self.N * i + j) * self.N + (k - 1)])
-                                + A[(self.N * i + j) * self.N + k]
-                        )
-
-            for i in range(1, self.N - 1):
-                for j in range(1, self.N - 1):
-                    for k in range(1, self.N - 1):
-                        A[(self.N * i + j) * self.N + k] = (
-                                0.125 * (B[(self.N * (i + 1) + j) * self.N + k]
-                                         - 2.0 * B[(self.N * i + j) * self.N + k]
-                                         + B[(self.N * (i - 1) + j) * self.N + k])
-                                + 0.125 * (B[(self.N * i + (j + 1)) * self.N + k]
-                                           - 2.0 * B[(self.N * i + j) * self.N + k]
-                                           + B[(self.N * i + (j - 1)) * self.N + k])
-                                + 0.125 * (B[(self.N * i + j) * self.N + (k + 1)]
-                                           - 2.0 * B[(self.N * i + j) * self.N + k]
-                                           + B[(self.N * i + j) * self.N + (k - 1)])
-                                + B[(self.N * i + j) * self.N + k]
-                        )
-# scop end
-
     def run_benchmark(self):
         # Create data structures (arrays, auxiliary variables, etc.)
-        if self.POLYBENCH_FLATTEN_LISTS:
-            A = self.create_array(1, [self.N * self.N * self.N], self.DATA_TYPE(0))
-            B = self.create_array(1, [self.N * self.N * self.N], self.DATA_TYPE(0))
-        else:
-            A = self.create_array(3, [self.N, self.N, self.N], self.DATA_TYPE(0))
-            B = self.create_array(3, [self.N, self.N, self.N], self.DATA_TYPE(0))
+        A = self.create_array(3, [self.N, self.N, self.N], self.DATA_TYPE(0))
+        B = self.create_array(3, [self.N, self.N, self.N], self.DATA_TYPE(0))
 
         # Initialize data structures
         self.initialize_array(A, B)
 
-        if self.POLYBENCH_FLATTEN_LISTS:
-            # Start instruments
-            self.start_instruments()
-            # Run kernel
-            self.kernel_flat(A, B)
-            # Stop and print instruments
-            self.stop_instruments()
-        else:
-            # Start instruments
-            self.start_instruments()
-            # Run kernel
-            self.kernel(A, B)
-            # Stop and print instruments
-            self.stop_instruments()
+        # Start instruments
+        self.start_instruments()
+
+        # Run kernel
+        self.kernel(A, B)
+
+        # Stop and print instruments
+        self.stop_instruments()
 
         # Return printable data as a list of tuples ('name', value).
         # Each tuple element must have the following format:
