--- conflicted
+++ resolved
@@ -93,38 +93,25 @@
     def initialize_array(self, A: list):
         for i in range(0, self.N):
             for j in range(0, self.N):
-<<<<<<< HEAD
-                A[i, j] = (self.DATA_TYPE(i)*(j+2) + 2) / self.N
-=======
                 A[i][j] = (self.DATA_TYPE(i) * (j + 2) + 2) / self.N
->>>>>>> ab436184
 
     def print_array_custom(self, A: list, name: str):
         for i in range(0, self.N):
             for j in range(0, self.N):
                 if (i * self.N + j) % 20 == 0:
                     self.print_message('\n')
-<<<<<<< HEAD
-                self.print_value(A[i, j])
-=======
                 self.print_value(A[i][j])
->>>>>>> ab436184
 
     def kernel(self, A: list):
 # scop begin
         for t in range(0, self.TSTEPS - 1):
             for i in range(1, self.N - 2 + 1):
                 for j in range(1, self.N - 2 + 1):
-                    A[i, j] = (A[i - 1, j - 1] + A[i - 1, j] + A[i - 1, j + 1]
-                               + A[i, j - 1] + A[i, j] + A[i, j + 1]
-                               + A[i + 1, j - 1] + A[i + 1, j] + A[i + 1, j + 1]) / 9.0
+                    A[i][j] = (A[i - 1][j - 1] + A[i - 1][j] + A[i - 1][j + 1]
+                               + A[i][j - 1] + A[i][j] + A[i][j + 1]
+                               + A[i + 1][j - 1] + A[i + 1][j] + A[i + 1][j + 1]) / 9.0
 #scop end
 
-<<<<<<< HEAD
-    def run_benchmark(self):
-        # Create data structures (arrays, auxiliary variables, etc.)
-        A = self.create_array(2, [self.N, self.N], self.DATA_TYPE(0))
-=======
 
 class _Seidel_2dListFlattened(Seidel_2d):
 
@@ -156,23 +143,11 @@
                                          + A[self.N * (i + 1) + j - 1] + A[self.N * (i + 1) + j] + A[self.N * (i + 1) + j + 1]) / 9.0
 # scop end
 
->>>>>>> ab436184
 
 class _Seidel_2dNumPy(Seidel_2d):
 
-<<<<<<< HEAD
-        # Start instruments
-        self.start_instruments()
-
-        # Run kernel
-        self.kernel(A)
-
-        # Stop and print instruments
-        self.stop_instruments()
-=======
     def __new__(cls, options: dict, parameters: PolyBenchParameters):
         return object.__new__(_Seidel_2dNumPy)
->>>>>>> ab436184
 
     def __init__(self, options: dict, parameters: PolyBenchParameters):
         super().__init__(options, parameters)
