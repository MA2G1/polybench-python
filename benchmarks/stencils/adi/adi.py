--- conflicted
+++ resolved
@@ -96,22 +96,14 @@
     def initialize_array(self, u: list):
         for i in range(0, self.N):
             for j in range(0, self.N):
-<<<<<<< HEAD
-                u[i, j] = self.DATA_TYPE(i + self.N - j) / self.N
-=======
                 u[i][j] = self.DATA_TYPE(i + self.N - j) / self.N
->>>>>>> ab436184
 
     def print_array_custom(self, u: list, name: str):
         for i in range(0, self.N):
             for j in range(0, self.N):
                 if (i * self.N + j) % 20 == 0:
                     self.print_message('\n')
-<<<<<<< HEAD
-                self.print_value(u[i, j])
-=======
                 self.print_value(u[i][j])
->>>>>>> ab436184
 
     def kernel(self, u: list, v: list, p: list, q: list):
 #scop begin
@@ -133,39 +125,31 @@
         for t in range(1, self.TSTEPS + 1):
             # Column Sweep
             for i in range(1, self.N - 1):
-                v[0, i] = 1.0
-                p[i, 0] = 0.0
-                q[i, 0] = v[0, i]
-                for j in range(1, self.N - 1):
-                    p[i, j] = -c / (a * p[i, j-1]+b)
-                    q[i, j] = (-d * u[j, i-1]+(1.0+2.0 * d) * u[j, i] - f * u[j, i+1]-a * q[i, j-1]) / (a * p[i, j-1]+b)
-
-                v[self.N-1, i] = 1.0
-                for j in range(self.N - 2, 0, -1):
-                    v[j, i] = p[i, j] * v[j+1, i] + q[i, j]
+                v[0][i] = 1.0
+                p[i][0] = 0.0
+                q[i][0] = v[0][i]
+                for j in range(1, self.N - 1):
+                    p[i][j] = -c / (a * p[i][j-1]+b)
+                    q[i][j] = (-d * u[j][i-1]+(1.0+2.0 * d) * u[j][i] - f * u[j][i+1]-a * q[i][j-1]) / (a * p[i][j-1]+b)
+
+                v[self.N-1][i] = 1.0
+                for j in range(self.N - 2, 0, -1):
+                    v[j][i] = p[i][j] * v[j+1][i] + q[i][j]
 
             # Row Sweep
             for i in range(1, self.N - 1):
-                u[i, 0] = 1.0
-                p[i, 0] = 0.0
-                q[i, 0] = u[i, 0]
-                for j in range(1, self.N - 1):
-                    p[i, j] = -f / (d * p[i, j-1]+e)
-                    q[i, j] = (-a * v[i-1, j]+(1.0+2.0 * a) * v[i, j] - c * v[i+1, j]-d * q[i, j-1]) / (d * p[i, j-1]+e)
-
-                u[i, self.N-1] = 1.0
-                for j in range(self.N - 2, 0, -1):
-                    u[i, j] = p[i, j] * u[i, j+1] + q[i, j]
+                u[i][0] = 1.0
+                p[i][0] = 0.0
+                q[i][0] = u[i][0]
+                for j in range(1, self.N - 1):
+                    p[i][j] = -f / (d * p[i][j-1]+e)
+                    q[i][j] = (-a * v[i-1][j]+(1.0+2.0 * a) * v[i][j] - c * v[i+1][j]-d * q[i][j-1]) / (d * p[i][j-1]+e)
+
+                u[i][self.N-1] = 1.0
+                for j in range(self.N - 2, 0, -1):
+                    u[i][j] = p[i][j] * u[i][j+1] + q[i][j]
 #scop end
 
-<<<<<<< HEAD
-    def run_benchmark(self):
-        # Create data structures (arrays, auxiliary variables, etc.)
-        u = self.create_array(2, [self.N, self.N], self.DATA_TYPE(0))
-        v = self.create_array(2, [self.N, self.N], self.DATA_TYPE(0))
-        p = self.create_array(2, [self.N, self.N], self.DATA_TYPE(0))
-        q = self.create_array(2, [self.N, self.N], self.DATA_TYPE(0))
-=======
 
 class _AdiListFlattened(Adi):
 
@@ -236,23 +220,11 @@
                     u[self.N * i + j] = p[self.N * i + j] * u[self.N * i + j + 1] + q[self.N * i + j]
 # scop end
 
->>>>>>> ab436184
 
 class _AdiNumPy(Adi):
 
-<<<<<<< HEAD
-        # Start instruments
-        self.start_instruments()
-
-        # Run kernel
-        self.kernel(u, v, p, q)
-
-        # Stop and print instruments
-        self.stop_instruments()
-=======
     def __new__(cls, options: dict, parameters: PolyBenchParameters):
         return object.__new__(_AdiNumPy)
->>>>>>> ab436184
 
     def __init__(self, options: dict, parameters: PolyBenchParameters):
         super().__init__(options, parameters)
