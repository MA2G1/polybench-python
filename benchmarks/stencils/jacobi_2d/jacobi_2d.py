--- conflicted
+++ resolved
@@ -41,32 +41,6 @@
         self.N = params.get('N')
 
     def initialize_array(self, A: list, B: list):
-<<<<<<< HEAD
-        if self.POLYBENCH_FLATTEN_LISTS:
-            for i in range(0, self.N):
-                for j in range(0, self.N):
-                    A[self.N * i + j] = (self.DATA_TYPE(i) * (j+2) + 2) / self.N
-                    B[self.N * i + j] = (self.DATA_TYPE(i) * (j+3) + 3) / self.N
-        else:
-            for i in range(0, self.N):
-                for j in range(0, self.N):
-                    A[i][j] = (self.DATA_TYPE(i) * (j + 2) + 2) / self.N
-                    B[i][j] = (self.DATA_TYPE(i) * (j + 3) + 3) / self.N
-
-    def print_array_custom(self, A: list, name: str):
-        if self.POLYBENCH_FLATTEN_LISTS:
-            for i in range(0, self.N):
-                for j in range(0, self.N):
-                    if (i * self.N + j) % 20 == 0:
-                        self.print_message('\n')
-                    self.print_value(A[self.N * i + j])
-        else:
-            for i in range(0, self.N):
-                for j in range(0, self.N):
-                    if (i * self.N + j) % 20 == 0:
-                        self.print_message('\n')
-                    self.print_value(A[i][j])
-=======
         for i in range(0, self.N):
             for j in range(0, self.N):
                 A[i, j] = (self.DATA_TYPE(i) * (j+2) + 2) / self.N
@@ -78,7 +52,6 @@
                 if (i * self.N + j) % 20 == 0:
                     self.print_message('\n')
                 self.print_value(A[i, j])
->>>>>>> 55475d8c
 
     def kernel(self, A: list, B: list):
 # scop begin
@@ -92,46 +65,22 @@
                     A[i, j] = 0.2 * (B[i, j] + B[i, j-1] + B[i, 1+j] + B[1+i, j] + B[i-1, j])
 # scop end
 
-    def kernel_flat(self, A: list, B: list):
-# scop begin
-        for t in range(0, self.TSTEPS):
-            for i in range(1, self.N - 1):
-                for j in range(1, self.N - 1):
-                    B[self.N * i + j] = 0.2 * (A[self.N * i + j] + A[self.N * i + j - 1] + A[self.N * i + 1 + j]
-                                               + A[self.N * (1 + i) + j] + A[self.N * (i - 1) + j])
-
-            for i in range(1, self.N - 1):
-                for j in range(1, self.N - 1):
-                    A[self.N * i + j] = 0.2 * (B[self.N * i + j] + B[self.N * i + j - 1] + B[self.N * i + 1 + j]
-                                               + B[self.N * (1 + i) + j] + B[self.N * (i - 1) + j])
-# scop end
-
     def run_benchmark(self):
         # Create data structures (arrays, auxiliary variables, etc.)
-        if self.POLYBENCH_FLATTEN_LISTS:
-            A = self.create_array(1, [self.N * self.N], self.DATA_TYPE(0))
-            B = self.create_array(1, [self.N * self.N], self.DATA_TYPE(0))
-        else:
-            A = self.create_array(2, [self.N, self.N], self.DATA_TYPE(0))
-            B = self.create_array(2, [self.N, self.N], self.DATA_TYPE(0))
+        A = self.create_array(2, [self.N, self.N], self.DATA_TYPE(0))
+        B = self.create_array(2, [self.N, self.N], self.DATA_TYPE(0))
 
         # Initialize data structures
         self.initialize_array(A, B)
 
-        if self.POLYBENCH_FLATTEN_LISTS:
-            # Start instruments
-            self.start_instruments()
-            # Run kernel
-            self.kernel_flat(A, B)
-            # Stop and print instruments
-            self.stop_instruments()
-        else:
-            # Start instruments
-            self.start_instruments()
-            # Run kernel
-            self.kernel(A, B)
-            # Stop and print instruments
-            self.stop_instruments()
+        # Start instruments
+        self.start_instruments()
+
+        # Run kernel
+        self.kernel(A, B)
+
+        # Stop and print instruments
+        self.stop_instruments()
 
         # Return printable data as a list of tuples ('name', value).
         # Each tuple element must have the following format:
