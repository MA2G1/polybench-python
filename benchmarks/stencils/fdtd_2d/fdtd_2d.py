# Copyright 2019 Miguel Angel Abella Gonzalez <miguel.abella@udc.es>
#
# Licensed under the Apache License, Version 2.0 (the "License");
# you may not use this file except in compliance with the License.
# You may obtain a copy of the License at
#
#   http://www.apache.org/licenses/LICENSE-2.0
#
# Unless required by applicable law or agreed to in writing, software
# distributed under the License is distributed on an "AS IS" BASIS,
# WITHOUT WARRANTIES OR CONDITIONS OF ANY KIND, either express or implied.
# See the License for the specific language governing permissions and
# limitations under the License.

"""<replace_with_module_description>"""

from benchmarks.polybench import PolyBench, PolyBenchParameters


class Fdtd_2d(PolyBench):

    def __init__(self, options: dict, parameters: PolyBenchParameters):
        super().__init__(options)

        # Validate inputs
        if not isinstance(parameters, PolyBenchParameters):
            raise AssertionError(f'Invalid parameter "parameters": "{parameters}"')

        # The parameters hold the necessary information obtained from "polybench.spec" file
        params = parameters.DataSets.get(self.DATASET_SIZE)
        if not isinstance(params, dict):
            raise NotImplementedError(f'Dataset size "{self.DATASET_SIZE.name}" not implemented '
                                      f'for {parameters.Category}/{parameters.Name}.')

        # Adjust the data type and print modifier according to the data type
        self.DATA_TYPE = parameters.DataType
        self.set_print_modifier(parameters.DataType)

        # Set up problem size from the given parameters (adapt this part with appropriate parameters)
        self.TMAX = params.get('TMAX')
        self.NX = params.get('NX')
        self.NY = params.get('NY')

    def initialize_array(self, ex: list, ey: list, hz: list, _fict_: list):
        for i in range(0, self.TMAX):
            _fict_[i] = self.DATA_TYPE(i)

<<<<<<< HEAD
        if self.POLYBENCH_FLATTEN_LISTS:
            for i in range(0, self.NX):
                for j in range(0, self.NY):
                    ex[self.NY * i + j] = (self.DATA_TYPE(i) * (j+1)) / self.NX
                    ey[self.NY * i + j] = (self.DATA_TYPE(i) * (j+2)) / self.NY
                    hz[self.NY * i + j] = (self.DATA_TYPE(i) * (j+3)) / self.NX
        else:
            for i in range(0, self.NX):
                for j in range(0, self.NY):
                    ex[i][j] = (self.DATA_TYPE(i) * (j + 1)) / self.NX
                    ey[i][j] = (self.DATA_TYPE(i) * (j + 2)) / self.NY
                    hz[i][j] = (self.DATA_TYPE(i) * (j + 3)) / self.NX

    def print_array_custom(self, array: list, name: str):
        # Although this function will print three arrays (ex, ey and hz), the code required is the same.
        if self.POLYBENCH_FLATTEN_LISTS:
            for i in range(0, self.NX):
                for j in range(0, self.NY):
                    if (i * self.NX + j) % 20 == 0:
                        self.print_message('\n')
                    self.print_value(array[self.NY * i + j])
        else:
            for i in range(0, self.NX):
                for j in range(0, self.NY):
                    if (i * self.NX + j) % 20 == 0:
                        self.print_message('\n')
                    self.print_value(array[i][j])
=======
        for i in range(0, self.NX):
            for j in range(0, self.NY):
                ex[i, j] = (self.DATA_TYPE(i) * (j+1)) / self.NX
                ey[i, j] = (self.DATA_TYPE(i) * (j+2)) / self.NY
                hz[i, j] = (self.DATA_TYPE(i) * (j+3)) / self.NX

    def print_array_custom(self, array: list, name: str):
        # Although this function will print three arrays (ex, ey and hz), the code required is the same.
        for i in range(0, self.NX):
            for j in range(0, self.NY):
                if (i * self.NX + j) % 20 == 0:
                    self.print_message('\n')
                self.print_value(array[i, j])
>>>>>>> 55475d8c

    def kernel(self, ex: list, ey: list, hz: list, _fict_: list):
# scop begin
        for t in range(0, self.TMAX):
            for j in range(0, self.NY):
                ey[0, j] = _fict_[t]

            for i in range(1, self.NX):
                for j in range(0, self.NY):
                    ey[i, j] = ey[i, j] - 0.5 * (hz[i, j]-hz[i-1, j])

            for i in range(0, self.NX):
                for j in range(1, self.NY):
                    ex[i, j] = ex[i, j] - 0.5 * (hz[i, j]-hz[i, j-1])

            for i in range(0, self.NX - 1):
                for j in range(0, self.NY - 1):
                    hz[i, j] = hz[i, j] - 0.7 * (ex[i, j+1] - ex[i, j] + ey[i+1, j] - ey[i, j])
# scop end

    def kernel_flat(self, ex: list, ey: list, hz: list, _fict_: list):
# scop begin
        for t in range(0, self.TMAX):
            for j in range(0, self.NY):
                ey[self.NY * 0 + j] = _fict_[t]

            for i in range(1, self.NX):
                for j in range(0, self.NY):
                    ey[self.NY * i + j] = ey[self.NY * i + j] - 0.5 * (hz[self.NY * i + j] - hz[self.NY * (i - 1) + j])

            for i in range(0, self.NX):
                for j in range(1, self.NY):
                    ex[self.NY * i + j] = ex[self.NY * i + j] - 0.5 * (hz[self.NY * i + j] - hz[self.NY * i + j - 1])

            for i in range(0, self.NX - 1):
                for j in range(0, self.NY - 1):
                    hz[self.NY * i + j] = hz[self.NY * i + j] - 0.7 * (ex[self.NY * i + j + 1] - ex[self.NY * i + j] + ey[self.NY * (i + 1) + j] - ey[self.NY * i + j])
# scop end

    def run_benchmark(self):
        # Create data structures (arrays, auxiliary variables, etc.)
        if self.POLYBENCH_FLATTEN_LISTS:
            ex = self.create_array(1, [self.NX * self.NY], self.DATA_TYPE(0))
            ey = self.create_array(1, [self.NX * self.NY], self.DATA_TYPE(0))
            hz = self.create_array(1, [self.NX * self.NY], self.DATA_TYPE(0))
        else:
            ex = self.create_array(2, [self.NX, self.NY], self.DATA_TYPE(0))
            ey = self.create_array(2, [self.NX, self.NY], self.DATA_TYPE(0))
            hz = self.create_array(2, [self.NX, self.NY], self.DATA_TYPE(0))
        _fict_ = self.create_array(1, [self.TMAX], self.DATA_TYPE(0))

        # Initialize data structures
        self.initialize_array(ex, ey, hz, _fict_)

        if self.POLYBENCH_FLATTEN_LISTS:
            # Start instruments
            self.start_instruments()
            # Run kernel
            self.kernel_flat(ex, ey, hz, _fict_)
            # Stop and print instruments
            self.stop_instruments()
        else:
            # Start instruments
            self.start_instruments()
            # Run kernel
            self.kernel(ex, ey, hz, _fict_)
            # Stop and print instruments
            self.stop_instruments()

        # Return printable data as a list of tuples ('name', value).
        # Each tuple element must have the following format:
        #   (A: str, B: matrix)
        #     - A: a representative name for the data (this string will be printed out)
        #     - B: the actual data structure holding the computed result
        #
        # The syntax for the return statement would then be:
        #   - For single data structure results:
        #     return [('data_name', data)]
        #   - For multiple data structure results:
        #     return [('matrix1', m1), ('matrix2', m2), ... ]
        return [('ex', ex), ('ey', ey), ('hz', hz)]<|MERGE_RESOLUTION|>--- conflicted
+++ resolved
@@ -45,35 +45,6 @@
         for i in range(0, self.TMAX):
             _fict_[i] = self.DATA_TYPE(i)
 
-<<<<<<< HEAD
-        if self.POLYBENCH_FLATTEN_LISTS:
-            for i in range(0, self.NX):
-                for j in range(0, self.NY):
-                    ex[self.NY * i + j] = (self.DATA_TYPE(i) * (j+1)) / self.NX
-                    ey[self.NY * i + j] = (self.DATA_TYPE(i) * (j+2)) / self.NY
-                    hz[self.NY * i + j] = (self.DATA_TYPE(i) * (j+3)) / self.NX
-        else:
-            for i in range(0, self.NX):
-                for j in range(0, self.NY):
-                    ex[i][j] = (self.DATA_TYPE(i) * (j + 1)) / self.NX
-                    ey[i][j] = (self.DATA_TYPE(i) * (j + 2)) / self.NY
-                    hz[i][j] = (self.DATA_TYPE(i) * (j + 3)) / self.NX
-
-    def print_array_custom(self, array: list, name: str):
-        # Although this function will print three arrays (ex, ey and hz), the code required is the same.
-        if self.POLYBENCH_FLATTEN_LISTS:
-            for i in range(0, self.NX):
-                for j in range(0, self.NY):
-                    if (i * self.NX + j) % 20 == 0:
-                        self.print_message('\n')
-                    self.print_value(array[self.NY * i + j])
-        else:
-            for i in range(0, self.NX):
-                for j in range(0, self.NY):
-                    if (i * self.NX + j) % 20 == 0:
-                        self.print_message('\n')
-                    self.print_value(array[i][j])
-=======
         for i in range(0, self.NX):
             for j in range(0, self.NY):
                 ex[i, j] = (self.DATA_TYPE(i) * (j+1)) / self.NX
@@ -87,7 +58,6 @@
                 if (i * self.NX + j) % 20 == 0:
                     self.print_message('\n')
                 self.print_value(array[i, j])
->>>>>>> 55475d8c
 
     def kernel(self, ex: list, ey: list, hz: list, _fict_: list):
 # scop begin
@@ -108,54 +78,24 @@
                     hz[i, j] = hz[i, j] - 0.7 * (ex[i, j+1] - ex[i, j] + ey[i+1, j] - ey[i, j])
 # scop end
 
-    def kernel_flat(self, ex: list, ey: list, hz: list, _fict_: list):
-# scop begin
-        for t in range(0, self.TMAX):
-            for j in range(0, self.NY):
-                ey[self.NY * 0 + j] = _fict_[t]
-
-            for i in range(1, self.NX):
-                for j in range(0, self.NY):
-                    ey[self.NY * i + j] = ey[self.NY * i + j] - 0.5 * (hz[self.NY * i + j] - hz[self.NY * (i - 1) + j])
-
-            for i in range(0, self.NX):
-                for j in range(1, self.NY):
-                    ex[self.NY * i + j] = ex[self.NY * i + j] - 0.5 * (hz[self.NY * i + j] - hz[self.NY * i + j - 1])
-
-            for i in range(0, self.NX - 1):
-                for j in range(0, self.NY - 1):
-                    hz[self.NY * i + j] = hz[self.NY * i + j] - 0.7 * (ex[self.NY * i + j + 1] - ex[self.NY * i + j] + ey[self.NY * (i + 1) + j] - ey[self.NY * i + j])
-# scop end
-
     def run_benchmark(self):
         # Create data structures (arrays, auxiliary variables, etc.)
-        if self.POLYBENCH_FLATTEN_LISTS:
-            ex = self.create_array(1, [self.NX * self.NY], self.DATA_TYPE(0))
-            ey = self.create_array(1, [self.NX * self.NY], self.DATA_TYPE(0))
-            hz = self.create_array(1, [self.NX * self.NY], self.DATA_TYPE(0))
-        else:
-            ex = self.create_array(2, [self.NX, self.NY], self.DATA_TYPE(0))
-            ey = self.create_array(2, [self.NX, self.NY], self.DATA_TYPE(0))
-            hz = self.create_array(2, [self.NX, self.NY], self.DATA_TYPE(0))
+        ex = self.create_array(2, [self.NX, self.NY], self.DATA_TYPE(0))
+        ey = self.create_array(2, [self.NX, self.NY], self.DATA_TYPE(0))
+        hz = self.create_array(2, [self.NX, self.NY], self.DATA_TYPE(0))
         _fict_ = self.create_array(1, [self.TMAX], self.DATA_TYPE(0))
 
         # Initialize data structures
         self.initialize_array(ex, ey, hz, _fict_)
 
-        if self.POLYBENCH_FLATTEN_LISTS:
-            # Start instruments
-            self.start_instruments()
-            # Run kernel
-            self.kernel_flat(ex, ey, hz, _fict_)
-            # Stop and print instruments
-            self.stop_instruments()
-        else:
-            # Start instruments
-            self.start_instruments()
-            # Run kernel
-            self.kernel(ex, ey, hz, _fict_)
-            # Stop and print instruments
-            self.stop_instruments()
+        # Start instruments
+        self.start_instruments()
+
+        # Run kernel
+        self.kernel(ex, ey, hz, _fict_)
+
+        # Stop and print instruments
+        self.stop_instruments()
 
         # Return printable data as a list of tuples ('name', value).
         # Each tuple element must have the following format:
