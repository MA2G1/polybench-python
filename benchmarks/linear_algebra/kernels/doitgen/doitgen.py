# Copyright 2019 Miguel Angel Abella Gonzalez <miguel.abella@udc.es>
#
# Licensed under the Apache License, Version 2.0 (the "License");
# you may not use this file except in compliance with the License.
# You may obtain a copy of the License at
#
#   http://www.apache.org/licenses/LICENSE-2.0
#
# Unless required by applicable law or agreed to in writing, software
# distributed under the License is distributed on an "AS IS" BASIS,
# WITHOUT WARRANTIES OR CONDITIONS OF ANY KIND, either express or implied.
# See the License for the specific language governing permissions and
# limitations under the License.

"""<replace_with_module_description>"""

from benchmarks.polybench import PolyBench
from benchmarks.polybench_classes import PolyBenchParameters
from benchmarks.polybench_options import ArrayImplementation
from numpy.core.multiarray import ndarray


class Doitgen(PolyBench):

    def __new__(cls, options: dict, parameters: PolyBenchParameters):
        implementation = options['array_implementation']
        if implementation == ArrayImplementation.LIST:
            return _DoitgenList.__new__(cls, options, parameters)
        elif implementation == ArrayImplementation.LIST_FLATTENED:
            return _DoitgenListFlattened.__new__(cls, options, parameters)
        elif implementation == ArrayImplementation.NUMPY:
            return _DoitgenNumPy.__new__(cls, options, parameters)

    def __init__(self, options: dict, parameters: PolyBenchParameters):
        super().__init__(options)

        # Validate inputs
        if not isinstance(parameters, PolyBenchParameters):
            raise AssertionError(f'Invalid parameter "parameters": "{parameters}"')

        # The parameters hold the necessary information obtained from "polybench.spec" file
        params = parameters.DataSets.get(self.DATASET_SIZE)
        if not isinstance(params, dict):
            raise NotImplementedError(f'Dataset size "{self.DATASET_SIZE.name}" not implemented '
                                      f'for {parameters.Category}/{parameters.Name}.')

        # Adjust the data type and print modifier according to the data type
        self.DATA_TYPE = parameters.DataType
        self.set_print_modifier(parameters.DataType)

        # Set up problem size from the given parameters (adapt this part with appropriate parameters)
        self.NQ = params.get('NQ')
        self.NR = params.get('NR')
        self.NP = params.get('NP')

    def run_benchmark(self):
        # Create data structures (arrays, auxiliary variables, etc.)
        A = self.create_array(3, [self.NR, self.NQ, self.NP], self.DATA_TYPE(0))
        C4 = self.create_array(2, [self.NP, self.NP], self.DATA_TYPE(0))
        sum = self.create_array(1, [self.NP], self.DATA_TYPE(0))

        # Initialize data structures
        self.initialize_array(A, C4)

        # Start instruments
        self.start_instruments()

        # Run kernel
        self.kernel(A, C4, sum)

        # Stop and print instruments
        self.stop_instruments()

        # Return printable data as a list of tuples ('name', value).
        # Each tuple element must have the following format:
        #   (A: str, B: matrix)
        #     - A: a representative name for the data (this string will be printed out)
        #     - B: the actual data structure holding the computed result
        #
        # The syntax for the return statement would then be:
        #   - For single data structure results:
        #     return [('data_name', data)]
        #   - For multiple data structure results:
        #     return [('matrix1', m1), ('matrix2', m2), ... ]
        return [('A', A)]


class _DoitgenList(Doitgen):

    def __new__(cls, options: dict, parameters: PolyBenchParameters):
        return object.__new__(_DoitgenList)

    def __init__(self, options: dict, parameters: PolyBenchParameters):
        super().__init__(options, parameters)

    def initialize_array(self, A: list, C4: list):
        for i in range(0, self.NR):
            for j in range(0, self.NQ):
                for k in range(0, self.NP):
<<<<<<< HEAD
                    A[i, j, k] = self.DATA_TYPE((i * j + k) % self.NP) / self.NP

        for i in range(0, self.NP):
            for j in range(0, self.NP):
                C4[i, j] = self.DATA_TYPE(i * j % self.NP) / self.NP
=======
                    A[i][j][k] = self.DATA_TYPE((i * j + k) % self.NP) / self.NP

        for i in range(0, self.NP):
            for j in range(0, self.NP):
                C4[i][j] = self.DATA_TYPE(i * j % self.NP) / self.NP
>>>>>>> ab436184

    def print_array_custom(self, A: list, name: str):
        for i in range(0, self.NR):
            for j in range(0, self.NQ):
                for k in range(0, self.NP):
                    if (i * self.NQ * self.NP + j * self.NP + k) % 20 == 0:
                        self.print_message('\n')
<<<<<<< HEAD
                    self.print_value(A[i, j, k])
=======
                    self.print_value(A[i][j][k])
>>>>>>> ab436184

    def kernel(self, A: list, C4: list, sum: list):
# scop begin
        for r in range(0, self.NR):
            for q in range(self.NQ):
                for p in range(0, self.NP):
                    sum[p] = 0.0
                    for s in range(self.NP):
                        sum[p] += A[r, q, s] * C4[s, p]

                for p in range(0, self.NP):
<<<<<<< HEAD
                    A[r, q, p] = sum[p]
# scop end

    def run_benchmark(self):
        # Create data structures (arrays, auxiliary variables, etc.)
        A = self.create_array(3, [self.NR, self.NQ, self.NP], self.DATA_TYPE(0))
        sum = self.create_array(1, [self.NP], self.DATA_TYPE(0))
        C4 = self.create_array(2, [self.NP, self.NP], self.DATA_TYPE(0))
=======
                    A[r][q][p] = sum[p]
# scop end


class _DoitgenListFlattened(Doitgen):

    def __new__(cls, options: dict, parameters: PolyBenchParameters):
        return object.__new__(_DoitgenListFlattened)

    def __init__(self, options: dict, parameters: PolyBenchParameters):
        super().__init__(options, parameters)

    def initialize_array(self, A: list, C4: list):
        for i in range(0, self.NR):
            for j in range(0, self.NQ):
                for k in range(0, self.NP):
                    A[(self.NQ * i + j) * self.NP + k] = self.DATA_TYPE((i * j + k) % self.NP) / self.NP

        for i in range(0, self.NP):
            for j in range(0, self.NP):
                C4[self.NP * i + j] = self.DATA_TYPE(i * j % self.NP) / self.NP

    def print_array_custom(self, A: list, name: str):
        for i in range(0, self.NR):
            for j in range(0, self.NQ):
                for k in range(0, self.NP):
                    if (i * self.NQ * self.NP + j * self.NP + k) % 20 == 0:
                        self.print_message('\n')
                    self.print_value(A[(self.NQ * i + j) * self.NP + k])

    def kernel(self, A: list, C4: list, sum: list):
# scop begin
        for r in range(0, self.NR):
            for q in range(self.NQ):
                for p in range(0, self.NP):
                    sum[p] = 0.0
                    for s in range(self.NP):
                        sum[p] += A[(self.NQ * r + q) * self.NP + s] * C4[self.NP * s + p]

                for p in range(0, self.NP):
                    A[(self.NQ * r + q) * self.NP + p] = sum[p]
# scop end

>>>>>>> ab436184

class _DoitgenNumPy(Doitgen):

<<<<<<< HEAD
        # Start instruments
        self.start_instruments()

        # Run kernel
        self.kernel(A, C4, sum)

        # Stop and print instruments
        self.stop_instruments()
=======
    def __new__(cls, options: dict, parameters: PolyBenchParameters):
        return object.__new__(_DoitgenNumPy)
>>>>>>> ab436184

    def __init__(self, options: dict, parameters: PolyBenchParameters):
        super().__init__(options, parameters)

    def initialize_array(self, A: ndarray, C4: ndarray):
        for i in range(0, self.NR):
            for j in range(0, self.NQ):
                for k in range(0, self.NP):
                    A[i, j, k] = self.DATA_TYPE((i * j + k) % self.NP) / self.NP

        for i in range(0, self.NP):
            for j in range(0, self.NP):
                C4[i, j] = self.DATA_TYPE(i * j % self.NP) / self.NP

    def print_array_custom(self, A: ndarray, name: str):
        for i in range(0, self.NR):
            for j in range(0, self.NQ):
                for k in range(0, self.NP):
                    if (i * self.NQ * self.NP + j * self.NP + k) % 20 == 0:
                        self.print_message('\n')
                    self.print_value(A[i, j, k])

    def kernel(self, A: ndarray, C4: ndarray, sum: ndarray):
# scop begin
        for r in range(0, self.NR):
            for q in range(self.NQ):
                for p in range(0, self.NP):
                    sum[p] = 0.0
                    for s in range(self.NP):
                        sum[p] += A[r, q, s] * C4[s, p]

                for p in range(0, self.NP):
                    A[r, q, p] = sum[p]
# scop end<|MERGE_RESOLUTION|>--- conflicted
+++ resolved
@@ -97,19 +97,11 @@
         for i in range(0, self.NR):
             for j in range(0, self.NQ):
                 for k in range(0, self.NP):
-<<<<<<< HEAD
-                    A[i, j, k] = self.DATA_TYPE((i * j + k) % self.NP) / self.NP
-
-        for i in range(0, self.NP):
-            for j in range(0, self.NP):
-                C4[i, j] = self.DATA_TYPE(i * j % self.NP) / self.NP
-=======
                     A[i][j][k] = self.DATA_TYPE((i * j + k) % self.NP) / self.NP
 
         for i in range(0, self.NP):
             for j in range(0, self.NP):
                 C4[i][j] = self.DATA_TYPE(i * j % self.NP) / self.NP
->>>>>>> ab436184
 
     def print_array_custom(self, A: list, name: str):
         for i in range(0, self.NR):
@@ -117,11 +109,7 @@
                 for k in range(0, self.NP):
                     if (i * self.NQ * self.NP + j * self.NP + k) % 20 == 0:
                         self.print_message('\n')
-<<<<<<< HEAD
-                    self.print_value(A[i, j, k])
-=======
                     self.print_value(A[i][j][k])
->>>>>>> ab436184
 
     def kernel(self, A: list, C4: list, sum: list):
 # scop begin
@@ -130,19 +118,9 @@
                 for p in range(0, self.NP):
                     sum[p] = 0.0
                     for s in range(self.NP):
-                        sum[p] += A[r, q, s] * C4[s, p]
-
-                for p in range(0, self.NP):
-<<<<<<< HEAD
-                    A[r, q, p] = sum[p]
-# scop end
-
-    def run_benchmark(self):
-        # Create data structures (arrays, auxiliary variables, etc.)
-        A = self.create_array(3, [self.NR, self.NQ, self.NP], self.DATA_TYPE(0))
-        sum = self.create_array(1, [self.NP], self.DATA_TYPE(0))
-        C4 = self.create_array(2, [self.NP, self.NP], self.DATA_TYPE(0))
-=======
+                        sum[p] += A[r][q][s] * C4[s][p]
+
+                for p in range(0, self.NP):
                     A[r][q][p] = sum[p]
 # scop end
 
@@ -186,23 +164,11 @@
                     A[(self.NQ * r + q) * self.NP + p] = sum[p]
 # scop end
 
->>>>>>> ab436184
 
 class _DoitgenNumPy(Doitgen):
 
-<<<<<<< HEAD
-        # Start instruments
-        self.start_instruments()
-
-        # Run kernel
-        self.kernel(A, C4, sum)
-
-        # Stop and print instruments
-        self.stop_instruments()
-=======
     def __new__(cls, options: dict, parameters: PolyBenchParameters):
         return object.__new__(_DoitgenNumPy)
->>>>>>> ab436184
 
     def __init__(self, options: dict, parameters: PolyBenchParameters):
         super().__init__(options, parameters)
