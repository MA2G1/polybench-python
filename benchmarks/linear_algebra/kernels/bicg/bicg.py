# Copyright 2019 Miguel Angel Abella Gonzalez <miguel.abella@udc.es>
#
# Licensed under the Apache License, Version 2.0 (the "License");
# you may not use this file except in compliance with the License.
# You may obtain a copy of the License at
#
#   http://www.apache.org/licenses/LICENSE-2.0
#
# Unless required by applicable law or agreed to in writing, software
# distributed under the License is distributed on an "AS IS" BASIS,
# WITHOUT WARRANTIES OR CONDITIONS OF ANY KIND, either express or implied.
# See the License for the specific language governing permissions and
# limitations under the License.

"""<replace_with_module_description>"""

from benchmarks.polybench import PolyBench, PolyBenchParameters


class Bicg(PolyBench):

    def __init__(self, options: dict, parameters: PolyBenchParameters):
        super().__init__(options)

        # Validate inputs
        if not isinstance(parameters, PolyBenchParameters):
            raise AssertionError(f'Invalid parameter "parameters": "{parameters}"')

        # The parameters hold the necessary information obtained from "polybench.spec" file
        params = parameters.DataSets.get(self.DATASET_SIZE)
        if not isinstance(params, dict):
            raise NotImplementedError(f'Dataset size "{self.DATASET_SIZE.name}" not implemented '
                                      f'for {parameters.Category}/{parameters.Name}.')

        # Adjust the data type and print modifier according to the data type
        self.DATA_TYPE = parameters.DataType
        self.set_print_modifier(parameters.DataType)

        # Set up problem size from the given parameters (adapt this part with appropriate parameters)
        self.M = params.get('M')
        self.N = params.get('N')

    def initialize_array(self, A: list, r: list, p: list):
        for i in range(0, self.M):
            p[i] = self.DATA_TYPE(i % self.M) / self.M

<<<<<<< HEAD
        if self.POLYBENCH_FLATTEN_LISTS:
            for i in range(0, self.N):
                r[i] = self.DATA_TYPE(i % self.N) / self.N
                for j in range(0, self.M):
                    A[self.M * i + j] = self.DATA_TYPE(i * (j+1) % self.N) / self.N
        else:
            for i in range(0, self.N):
                r[i] = self.DATA_TYPE(i % self.N) / self.N
                for j in range(0, self.M):
                    A[i][j] = self.DATA_TYPE(i * (j+1) % self.N) / self.N
=======
        for i in range(0, self.N):
            r[i] = self.DATA_TYPE(i % self.N) / self.N
            for j in range(0, self.M):
                A[i, j] = self.DATA_TYPE(i * (j+1) % self.N) / self.N
>>>>>>> 55475d8c

    def print_array_custom(self, array: list, name: list):
        if name == 's':
            loop_bound = self.M
        else:
            loop_bound = self.N

        for i in range(0, loop_bound):
            if i % 20 == 0:
                self.print_message('\n')
            self.print_value(array[i])

    def kernel(self, A: list, s: list, q: list, p: list, r: list):
# scop begin
        for i in range(0, self.M):
            s[i] = 0

        for i in range(0, self.N):
            q[i] = 0.0
            for j in range(0, self.M):
                s[j] = s[j] + r[i] * A[i, j]
                q[i] = q[i] + A[i, j] * p[j]
# scop end

    def kernel_flat(self, A: list, s: list, q: list, p: list, r: list):
# scop begin
        for i in range(0, self.M):
            s[i] = 0

        for i in range(0, self.N):
            q[i] = 0.0
            for j in range(0, self.M):
                s[j] = s[j] + r[i] * A[self.M * i + j]
                q[i] = q[i] + A[self.M * i + j] * p[j]
# scop end

    def run_benchmark(self):
        # Create data structures (arrays, auxiliary variables, etc.)
        if self.POLYBENCH_FLATTEN_LISTS:
            A = self.create_array(1, [self.N * self.M], self.DATA_TYPE(0))
        else:
            A = self.create_array(2, [self.N, self.M], self.DATA_TYPE(0))
        s = self.create_array(1, [self.M], self.DATA_TYPE(0))
        q = self.create_array(1, [self.N], self.DATA_TYPE(0))
        p = self.create_array(1, [self.M], self.DATA_TYPE(0))
        r = self.create_array(1, [self.N], self.DATA_TYPE(0))

        # Initialize data structures
        self.initialize_array(A, r, p)

        if self.POLYBENCH_FLATTEN_LISTS:
            # Start instruments
            self.start_instruments()
            # Run kernel
            self.kernel_flat(A, s, q, p, r)
            # Stop and print instruments
            self.stop_instruments()
        else:
            # Start instruments
            self.start_instruments()
            # Run kernel
            self.kernel(A, s, q, p, r)
            # Stop and print instruments
            self.stop_instruments()

        # Return printable data as a list of tuples ('name', value).
        # Each tuple element must have the following format:
        #   (A: str, B: matrix)
        #     - A: a representative name for the data (this string will be printed out)
        #     - B: the actual data structure holding the computed result
        #
        # The syntax for the return statement would then be:
        #   - For single data structure results:
        #     return [('data_name', data)]
        #   - For multiple data structure results:
        #     return [('matrix1', m1), ('matrix2', m2), ... ]
        return [('s', s), ('q', q)]<|MERGE_RESOLUTION|>--- conflicted
+++ resolved
@@ -44,23 +44,10 @@
         for i in range(0, self.M):
             p[i] = self.DATA_TYPE(i % self.M) / self.M
 
-<<<<<<< HEAD
-        if self.POLYBENCH_FLATTEN_LISTS:
-            for i in range(0, self.N):
-                r[i] = self.DATA_TYPE(i % self.N) / self.N
-                for j in range(0, self.M):
-                    A[self.M * i + j] = self.DATA_TYPE(i * (j+1) % self.N) / self.N
-        else:
-            for i in range(0, self.N):
-                r[i] = self.DATA_TYPE(i % self.N) / self.N
-                for j in range(0, self.M):
-                    A[i][j] = self.DATA_TYPE(i * (j+1) % self.N) / self.N
-=======
         for i in range(0, self.N):
             r[i] = self.DATA_TYPE(i % self.N) / self.N
             for j in range(0, self.M):
                 A[i, j] = self.DATA_TYPE(i * (j+1) % self.N) / self.N
->>>>>>> 55475d8c
 
     def print_array_custom(self, array: list, name: list):
         if name == 's':
@@ -85,24 +72,9 @@
                 q[i] = q[i] + A[i, j] * p[j]
 # scop end
 
-    def kernel_flat(self, A: list, s: list, q: list, p: list, r: list):
-# scop begin
-        for i in range(0, self.M):
-            s[i] = 0
-
-        for i in range(0, self.N):
-            q[i] = 0.0
-            for j in range(0, self.M):
-                s[j] = s[j] + r[i] * A[self.M * i + j]
-                q[i] = q[i] + A[self.M * i + j] * p[j]
-# scop end
-
     def run_benchmark(self):
         # Create data structures (arrays, auxiliary variables, etc.)
-        if self.POLYBENCH_FLATTEN_LISTS:
-            A = self.create_array(1, [self.N * self.M], self.DATA_TYPE(0))
-        else:
-            A = self.create_array(2, [self.N, self.M], self.DATA_TYPE(0))
+        A = self.create_array(2, [self.N, self.M], self.DATA_TYPE(0))
         s = self.create_array(1, [self.M], self.DATA_TYPE(0))
         q = self.create_array(1, [self.N], self.DATA_TYPE(0))
         p = self.create_array(1, [self.M], self.DATA_TYPE(0))
@@ -111,20 +83,14 @@
         # Initialize data structures
         self.initialize_array(A, r, p)
 
-        if self.POLYBENCH_FLATTEN_LISTS:
-            # Start instruments
-            self.start_instruments()
-            # Run kernel
-            self.kernel_flat(A, s, q, p, r)
-            # Stop and print instruments
-            self.stop_instruments()
-        else:
-            # Start instruments
-            self.start_instruments()
-            # Run kernel
-            self.kernel(A, s, q, p, r)
-            # Stop and print instruments
-            self.stop_instruments()
+        # Start instruments
+        self.start_instruments()
+
+        # Run kernel
+        self.kernel(A, s, q, p, r)
+
+        # Stop and print instruments
+        self.stop_instruments()
 
         # Return printable data as a list of tuples ('name', value).
         # Each tuple element must have the following format:
