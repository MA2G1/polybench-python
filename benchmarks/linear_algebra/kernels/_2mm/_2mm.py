# Copyright 2019 Miguel Angel Abella Gonzalez <miguel.abella@udc.es>
#
# Licensed under the Apache License, Version 2.0 (the "License");
# you may not use this file except in compliance with the License.
# You may obtain a copy of the License at
#
#   http://www.apache.org/licenses/LICENSE-2.0
#
# Unless required by applicable law or agreed to in writing, software
# distributed under the License is distributed on an "AS IS" BASIS,
# WITHOUT WARRANTIES OR CONDITIONS OF ANY KIND, either express or implied.
# See the License for the specific language governing permissions and
# limitations under the License.

"""<replace_with_module_description>"""

from benchmarks.polybench import PolyBench, PolyBenchParameters


class _2mm(PolyBench):

    def __init__(self, options: dict, parameters: PolyBenchParameters):
        super().__init__(options)

        # Validate inputs
        if not isinstance(parameters, PolyBenchParameters):
            raise AssertionError(f'Invalid parameter "parameters": "{parameters}"')

        # The parameters hold the necessary information obtained from "polybench.spec" file
        params = parameters.DataSets.get(self.DATASET_SIZE)
        if not isinstance(params, dict):
            raise NotImplementedError(f'Dataset size "{self.DATASET_SIZE.name}" not implemented '
                                      f'for {parameters.Category}/{parameters.Name}.')

        # Adjust the data type and print modifier according to the data type
        self.DATA_TYPE = parameters.DataType
        self.set_print_modifier(parameters.DataType)

        # Set up problem size from the given parameters (adapt this part with appropriate parameters)
        self.NI = params.get('NI')
        self.NJ = params.get('NJ')
        self.NK = params.get('NK')
        self.NL = params.get('NL')

    def initialize_array(self, A: list, B: list, C: list, D: list):
<<<<<<< HEAD
        if self.POLYBENCH_FLATTEN_LISTS:
            for i in range(0, self.NI):
                for j in range(0, self.NK):
                    A[self.NK * i + j] = self.DATA_TYPE((i * j + 1) % self.NI) / self.NI

            for i in range(0, self.NK):
                for j in range(0, self.NJ):
                    B[self.NJ * i + j] = self.DATA_TYPE(i * (j + 1) % self.NJ) / self.NJ

            for i in range(0, self.NJ):
                for j in range(0, self.NL):
                    C[self.NL * i + j] = self.DATA_TYPE((i * (j + 3) + 1) % self.NL) / self.NL

            for i in range(0, self.NI):
                for j in range(0, self.NL):
                    D[self.NL * i + j] = self.DATA_TYPE(i * (j + 2) % self.NK) / self.NK
        else:
            for i in range(0, self.NI):
                for j in range(0, self.NK):
                    A[i][j] = self.DATA_TYPE((i * j + 1) % self.NI) / self.NI

            for i in range(0, self.NK):
                for j in range(0, self.NJ):
                    B[i][j] = self.DATA_TYPE(i * (j + 1) % self.NJ) / self.NJ

            for i in range(0, self.NJ):
                for j in range(0, self.NL):
                    C[i][j] = self.DATA_TYPE((i * (j + 3) + 1) % self.NL) / self.NL

            for i in range(0, self.NI):
                for j in range(0, self.NL):
                    D[i][j] = self.DATA_TYPE(i * (j + 2) % self.NK) / self.NK

    def print_array_custom(self, D: list, name: str):
        if self.POLYBENCH_FLATTEN_LISTS:
            for i in range(0, self.NI):
                for j in range(0, self.NL):
                    if (i * self.NI + j) % 20 == 0:
                        self.print_message('\n')
                    self.print_value(D[self.NL * i + j])
        else:
            for i in range(0, self.NI):
                for j in range(0, self.NL):
                    if (i * self.NI + j) % 20 == 0:
                        self.print_message('\n')
                    self.print_value(D[i][j])
=======
        for i in range(0, self.NI):
            for j in range(0, self.NK):
                A[i, j] = self.DATA_TYPE((i * j + 1) % self.NI) / self.NI

        for i in range(0, self.NK):
            for j in range(0, self.NJ):
                B[i, j] = self.DATA_TYPE(i * (j + 1) % self.NJ) / self.NJ

        for i in range(0, self.NJ):
            for j in range(0, self.NL):
                C[i, j] = self.DATA_TYPE((i * (j + 3) + 1) % self.NL) / self.NL

        for i in range(0, self.NI):
            for j in range(0, self.NL):
                D[i, j] = self.DATA_TYPE(i * (j + 2) % self.NK) / self.NK

    def print_array_custom(self, D: list, name: str):
        for i in range(0, self.NI):
            for j in range(0, self.NL):
                if (i * self.NI + j) % 20 == 0:
                    self.print_message('\n')
                self.print_value(D[i, j])
>>>>>>> 55475d8c

    def kernel(self, alpha, beta, tmp: list, A: list, B: list, C: list, D: list):
# scop begin
        # D := alpha * A * B * C + beta * D
        for i in range(self.NI):
            for j in range(self.NJ):
                tmp[i, j] = 0.0
                for k in range(0, self.NK):
                    tmp[i, j] += alpha * A[i, k] * B[k, j]

        for i in range(0, self.NI):
            for j in range(0, self.NL):
                D[i, j] *= beta
                for k in range(0, self.NJ):
                    D[i, j] += tmp[i, k] * C[k, j]
# scop end

    def kernel_flat(self, alpha, beta, tmp: list, A: list, B: list, C: list, D: list):
# scop begin
        # D := alpha * A * B * C + beta * D
        for i in range(self.NI):
            for j in range(self.NJ):
                tmp[self.NJ * i + j] = 0.0
                for k in range(0, self.NK):
                    tmp[self.NJ * i + j] += alpha * A[self.NK * i + k] * B[self.NJ * k + j]

        for i in range(0, self.NI):
            for j in range(0, self.NL):
                D[self.NL * i + j] *= beta
                for k in range(0, self.NJ):
                    D[self.NL * i + j] += tmp[self.NJ * i + k] * C[self.NL * k + j]
# scop end

    def run_benchmark(self):
        # Create data structures (arrays, auxiliary variables, etc.)
        alpha = 1.5
        beta = 1.2

        if self.POLYBENCH_FLATTEN_LISTS:
            tmp = self.create_array(1, [self.NI * self.NJ], self.DATA_TYPE(0))
            A = self.create_array(1, [self.NI * self.NK], self.DATA_TYPE(0))
            B = self.create_array(1, [self.NK * self.NJ], self.DATA_TYPE(0))
            C = self.create_array(1, [self.NJ * self.NL], self.DATA_TYPE(0))
            D = self.create_array(1, [self.NI * self.NL], self.DATA_TYPE(0))
        else:
            tmp = self.create_array(2, [self.NI, self.NJ], self.DATA_TYPE(0))
            A = self.create_array(2, [self.NI, self.NK], self.DATA_TYPE(0))
            B = self.create_array(2, [self.NK, self.NJ], self.DATA_TYPE(0))
            C = self.create_array(2, [self.NJ, self.NL], self.DATA_TYPE(0))
            D = self.create_array(2, [self.NI, self.NL], self.DATA_TYPE(0))

        # Initialize data structures
        self.initialize_array(A, B, C, D)

        if self.POLYBENCH_FLATTEN_LISTS:
            # Start instruments
            self.start_instruments()
            # Run kernel
            self.kernel_flat(alpha, beta, tmp, A, B, C, D)
            # Stop and print instruments
            self.stop_instruments()
        else:
            # Start instruments
            self.start_instruments()
            # Run kernel
            self.kernel(alpha, beta, tmp, A, B, C, D)
            # Stop and print instruments
            self.stop_instruments()

        # Return printable data as a list of tuples ('name', value).
        # Each tuple element must have the following format:
        #   (A: str, B: matrix)
        #     - A: a representative name for the data (this string will be printed out)
        #     - B: the actual data structure holding the computed result
        #
        # The syntax for the return statement would then be:
        #   - For single data structure results:
        #     return [('data_name', data)]
        #   - For multiple data structure results:
        #     return [('matrix1', m1), ('matrix2', m2), ... ]
        return [('D', D)]<|MERGE_RESOLUTION|>--- conflicted
+++ resolved
@@ -43,54 +43,6 @@
         self.NL = params.get('NL')
 
     def initialize_array(self, A: list, B: list, C: list, D: list):
-<<<<<<< HEAD
-        if self.POLYBENCH_FLATTEN_LISTS:
-            for i in range(0, self.NI):
-                for j in range(0, self.NK):
-                    A[self.NK * i + j] = self.DATA_TYPE((i * j + 1) % self.NI) / self.NI
-
-            for i in range(0, self.NK):
-                for j in range(0, self.NJ):
-                    B[self.NJ * i + j] = self.DATA_TYPE(i * (j + 1) % self.NJ) / self.NJ
-
-            for i in range(0, self.NJ):
-                for j in range(0, self.NL):
-                    C[self.NL * i + j] = self.DATA_TYPE((i * (j + 3) + 1) % self.NL) / self.NL
-
-            for i in range(0, self.NI):
-                for j in range(0, self.NL):
-                    D[self.NL * i + j] = self.DATA_TYPE(i * (j + 2) % self.NK) / self.NK
-        else:
-            for i in range(0, self.NI):
-                for j in range(0, self.NK):
-                    A[i][j] = self.DATA_TYPE((i * j + 1) % self.NI) / self.NI
-
-            for i in range(0, self.NK):
-                for j in range(0, self.NJ):
-                    B[i][j] = self.DATA_TYPE(i * (j + 1) % self.NJ) / self.NJ
-
-            for i in range(0, self.NJ):
-                for j in range(0, self.NL):
-                    C[i][j] = self.DATA_TYPE((i * (j + 3) + 1) % self.NL) / self.NL
-
-            for i in range(0, self.NI):
-                for j in range(0, self.NL):
-                    D[i][j] = self.DATA_TYPE(i * (j + 2) % self.NK) / self.NK
-
-    def print_array_custom(self, D: list, name: str):
-        if self.POLYBENCH_FLATTEN_LISTS:
-            for i in range(0, self.NI):
-                for j in range(0, self.NL):
-                    if (i * self.NI + j) % 20 == 0:
-                        self.print_message('\n')
-                    self.print_value(D[self.NL * i + j])
-        else:
-            for i in range(0, self.NI):
-                for j in range(0, self.NL):
-                    if (i * self.NI + j) % 20 == 0:
-                        self.print_message('\n')
-                    self.print_value(D[i][j])
-=======
         for i in range(0, self.NI):
             for j in range(0, self.NK):
                 A[i, j] = self.DATA_TYPE((i * j + 1) % self.NI) / self.NI
@@ -113,7 +65,6 @@
                 if (i * self.NI + j) % 20 == 0:
                     self.print_message('\n')
                 self.print_value(D[i, j])
->>>>>>> 55475d8c
 
     def kernel(self, alpha, beta, tmp: list, A: list, B: list, C: list, D: list):
 # scop begin
@@ -131,57 +82,28 @@
                     D[i, j] += tmp[i, k] * C[k, j]
 # scop end
 
-    def kernel_flat(self, alpha, beta, tmp: list, A: list, B: list, C: list, D: list):
-# scop begin
-        # D := alpha * A * B * C + beta * D
-        for i in range(self.NI):
-            for j in range(self.NJ):
-                tmp[self.NJ * i + j] = 0.0
-                for k in range(0, self.NK):
-                    tmp[self.NJ * i + j] += alpha * A[self.NK * i + k] * B[self.NJ * k + j]
-
-        for i in range(0, self.NI):
-            for j in range(0, self.NL):
-                D[self.NL * i + j] *= beta
-                for k in range(0, self.NJ):
-                    D[self.NL * i + j] += tmp[self.NJ * i + k] * C[self.NL * k + j]
-# scop end
-
     def run_benchmark(self):
         # Create data structures (arrays, auxiliary variables, etc.)
         alpha = 1.5
         beta = 1.2
 
-        if self.POLYBENCH_FLATTEN_LISTS:
-            tmp = self.create_array(1, [self.NI * self.NJ], self.DATA_TYPE(0))
-            A = self.create_array(1, [self.NI * self.NK], self.DATA_TYPE(0))
-            B = self.create_array(1, [self.NK * self.NJ], self.DATA_TYPE(0))
-            C = self.create_array(1, [self.NJ * self.NL], self.DATA_TYPE(0))
-            D = self.create_array(1, [self.NI * self.NL], self.DATA_TYPE(0))
-        else:
-            tmp = self.create_array(2, [self.NI, self.NJ], self.DATA_TYPE(0))
-            A = self.create_array(2, [self.NI, self.NK], self.DATA_TYPE(0))
-            B = self.create_array(2, [self.NK, self.NJ], self.DATA_TYPE(0))
-            C = self.create_array(2, [self.NJ, self.NL], self.DATA_TYPE(0))
-            D = self.create_array(2, [self.NI, self.NL], self.DATA_TYPE(0))
+        tmp = self.create_array(2, [self.NI, self.NJ], self.DATA_TYPE(0))
+        A = self.create_array(2, [self.NI, self.NK], self.DATA_TYPE(0))
+        B = self.create_array(2, [self.NK, self.NJ], self.DATA_TYPE(0))
+        C = self.create_array(2, [self.NJ, self.NL], self.DATA_TYPE(0))
+        D = self.create_array(2, [self.NI, self.NL], self.DATA_TYPE(0))
 
         # Initialize data structures
         self.initialize_array(A, B, C, D)
 
-        if self.POLYBENCH_FLATTEN_LISTS:
-            # Start instruments
-            self.start_instruments()
-            # Run kernel
-            self.kernel_flat(alpha, beta, tmp, A, B, C, D)
-            # Stop and print instruments
-            self.stop_instruments()
-        else:
-            # Start instruments
-            self.start_instruments()
-            # Run kernel
-            self.kernel(alpha, beta, tmp, A, B, C, D)
-            # Stop and print instruments
-            self.stop_instruments()
+        # Start instruments
+        self.start_instruments()
+
+        # Run kernel
+        self.kernel(alpha, beta, tmp, A, B, C, D)
+
+        # Stop and print instruments
+        self.stop_instruments()
 
         # Return printable data as a list of tuples ('name', value).
         # Each tuple element must have the following format:
