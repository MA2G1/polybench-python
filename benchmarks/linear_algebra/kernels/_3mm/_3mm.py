# Copyright 2019 Miguel Angel Abella Gonzalez <miguel.abella@udc.es>
#
# Licensed under the Apache License, Version 2.0 (the "License");
# you may not use this file except in compliance with the License.
# You may obtain a copy of the License at
#
#   http://www.apache.org/licenses/LICENSE-2.0
#
# Unless required by applicable law or agreed to in writing, software
# distributed under the License is distributed on an "AS IS" BASIS,
# WITHOUT WARRANTIES OR CONDITIONS OF ANY KIND, either express or implied.
# See the License for the specific language governing permissions and
# limitations under the License.

"""<replace_with_module_description>"""

from benchmarks.polybench import PolyBench, PolyBenchParameters


class _3mm(PolyBench):

    def __init__(self, options: dict, parameters: PolyBenchParameters):
        super().__init__(options)

        # Validate inputs
        if not isinstance(parameters, PolyBenchParameters):
            raise AssertionError(f'Invalid parameter "parameters": "{parameters}"')

        # The parameters hold the necessary information obtained from "polybench.spec" file
        params = parameters.DataSets.get(self.DATASET_SIZE)
        if not isinstance(params, dict):
            raise NotImplementedError(f'Dataset size "{self.DATASET_SIZE.name}" not implemented '
                                      f'for {parameters.Category}/{parameters.Name}.')

        # Adjust the data type and print modifier according to the data type
        self.DATA_TYPE = parameters.DataType
        self.set_print_modifier(parameters.DataType)

        # Set up problem size from the given parameters (adapt this part with appropriate parameters)
        self.NI = params.get('NI')
        self.NJ = params.get('NJ')
        self.NK = params.get('NK')
        self.NL = params.get('NL')
        self.NM = params.get('NM')

    def initialize_array(self, A: list, B: list, C: list, D: list):
<<<<<<< HEAD
        if self.POLYBENCH_FLATTEN_LISTS:
            for i in range(0, self.NI):
                for j in range(0, self.NK):
                    A[self.NK * i + j] = self.DATA_TYPE((i * j + 1) % self.NI) / (5 * self.NI)

            for i in range(0, self.NK):
                for j in range(0, self.NJ):
                    B[self.NJ * i + j] = self.DATA_TYPE((i * (j + 1) + 2) % self.NJ) / (5 * self.NJ)

            for i in range(0, self.NJ):
                for j in range(0, self.NM):
                    C[self.NM * i + j] = self.DATA_TYPE(i * (j + 3) % self.NL) / (5 * self.NL)

            for i in range(0, self.NM):
                for j in range(0, self.NL):
                    D[self.NL * i + j] = self.DATA_TYPE((i * (j + 2) + 2) % self.NK) / (5 * self.NK)
        else:
            for i in range(0, self.NI):
                for j in range(0, self.NK):
                    A[i][j] = self.DATA_TYPE((i * j + 1) % self.NI) / (5 * self.NI)

            for i in range(0, self.NK):
                for j in range(0, self.NJ):
                    B[i][j] = self.DATA_TYPE((i * (j + 1) + 2) % self.NJ) / (5 * self.NJ)

            for i in range(0, self.NJ):
                for j in range(0, self.NM):
                    C[i][j] = self.DATA_TYPE(i * (j + 3) % self.NL) / (5 * self.NL)

            for i in range(0, self.NM):
                for j in range(0, self.NL):
                    D[i][j] = self.DATA_TYPE((i * (j + 2) + 2) % self.NK) / (5 * self.NK)

    def print_array_custom(self, G: list, name: str):
        if self.POLYBENCH_FLATTEN_LISTS:
            for i in range(0, self.NI):
                for j in range(0, self.NL):
                    if (i * self.NI + j) % 20 == 0:
                        self.print_message('\n')
                    self.print_value(G[self.NL * i + j])
        else:
            for i in range(0, self.NI):
                for j in range(0, self.NL):
                    if (i * self.NI + j) % 20 == 0:
                        self.print_message('\n')
                    self.print_value(G[i][j])
=======
        for i in range(0, self.NI):
            for j in range(0, self.NK):
                A[i, j] = self.DATA_TYPE((i * j + 1) % self.NI) / (5 * self.NI)

        for i in range(0, self.NK):
            for j in range(0, self.NJ):
                B[i, j] = self.DATA_TYPE((i * (j + 1) + 2) % self.NJ) / (5 * self.NJ)

        for i in range(0, self.NJ):
            for j in range(0, self.NM):
                C[i, j] = self.DATA_TYPE(i * (j + 3) % self.NL) / (5 * self.NL)

        for i in range(0, self.NM):
            for j in range(0, self.NL):
                D[i, j] = self.DATA_TYPE((i * (j + 2) + 2) % self.NK) / (5 * self.NK)

    def print_array_custom(self, G: list, name: str):
        for i in range(0, self.NI):
            for j in range(0, self.NL):
                if (i * self.NI + j) % 20 == 0:
                    self.print_message('\n')
                self.print_value(G[i, j])
>>>>>>> 55475d8c

    def kernel(self, E: list, A: list, B: list, F: list, C: list, D: list, G: list):
# scop begin
        # E := A * B
        for i in range(0, self.NI):
            for j in range(0, self.NJ):
                E[i, j] = 0.0
                for k in range(0, self.NK):
                    E[i, j] += A[i, k] * B[k, j]

        # F := C * D
        for i in range(0, self.NJ):
            for j in range(0, self.NL):
                F[i, j] = 0.0
                for k in range(0, self.NM):
                    F[i, j] += C[i, k] * D[k, j]

        # G := E * F
        for i in range(0, self.NI):
            for j in range(0, self.NL):
                G[i, j] = 0.0
                for k in range(0, self.NJ):
                    G[i, j] += E[i, k] * F[k, j]
# scop end

    def kernel_flat(self, E: list, A: list, B: list, F: list, C: list, D: list, G: list):
# scop begin
        # E := A * B
        for i in range(0, self.NI):
            for j in range(0, self.NJ):
                E[self.NJ * i + j] = 0.0
                for k in range(0, self.NK):
                    E[self.NJ * i + j] += A[self.NK * i + k] * B[self.NJ * k + j]

        # F := C * D
        for i in range(0, self.NJ):
            for j in range(0, self.NL):
                F[self.NL * i + j] = 0.0
                for k in range(0, self.NM):
                    F[self.NL * i + j] += C[self.NM * i + k] * D[self.NL * k + j]

        # G := E * F
        for i in range(0, self.NI):
            for j in range(0, self.NL):
                G[self.NL * i + j] = 0.0
                for k in range(0, self.NJ):
                    G[self.NL * i + j] += E[self.NJ * i + k] * F[self.NL * k + j]
# scop end

    def run_benchmark(self):
        # Create data structures (arrays, auxiliary variables, etc.)
        if self.POLYBENCH_FLATTEN_LISTS:
            E = self.create_array(1, [self.NI * self.NJ], self.DATA_TYPE(0))
            A = self.create_array(1, [self.NI * self.NK], self.DATA_TYPE(0))
            B = self.create_array(1, [self.NK * self.NJ], self.DATA_TYPE(0))
            F = self.create_array(1, [self.NJ * self.NL], self.DATA_TYPE(0))
            C = self.create_array(1, [self.NJ * self.NM], self.DATA_TYPE(0))
            D = self.create_array(1, [self.NM * self.NL], self.DATA_TYPE(0))
            G = self.create_array(1, [self.NI * self.NL], self.DATA_TYPE(0))
        else:
            E = self.create_array(2, [self.NI, self.NJ], self.DATA_TYPE(0))
            A = self.create_array(2, [self.NI, self.NK], self.DATA_TYPE(0))
            B = self.create_array(2, [self.NK, self.NJ], self.DATA_TYPE(0))
            F = self.create_array(2, [self.NJ, self.NL], self.DATA_TYPE(0))
            C = self.create_array(2, [self.NJ, self.NM], self.DATA_TYPE(0))
            D = self.create_array(2, [self.NM, self.NL], self.DATA_TYPE(0))
            G = self.create_array(2, [self.NI, self.NL], self.DATA_TYPE(0))

        # Initialize data structures
        self.initialize_array(A, B, C, D)

        if self.POLYBENCH_FLATTEN_LISTS:
            # Start instruments
            self.start_instruments()
            # Run kernel
            self.kernel_flat(E, A, B, F, C, D, G)
            # Stop and print instruments
            self.stop_instruments()
        else:
            # Start instruments
            self.start_instruments()
            # Run kernel
            self.kernel(E, A, B, F, C, D, G)
            # Stop and print instruments
            self.stop_instruments()

        # Return printable data as a list of tuples ('name', value).
        # Each tuple element must have the following format:
        #   (A: str, B: matrix)
        #     - A: a representative name for the data (this string will be printed out)
        #     - B: the actual data structure holding the computed result
        #
        # The syntax for the return statement would then be:
        #   - For single data structure results:
        #     return [('data_name', data)]
        #   - For multiple data structure results:
        #     return [('matrix1', m1), ('matrix2', m2), ... ]
        return [('G', G)]<|MERGE_RESOLUTION|>--- conflicted
+++ resolved
@@ -44,54 +44,6 @@
         self.NM = params.get('NM')
 
     def initialize_array(self, A: list, B: list, C: list, D: list):
-<<<<<<< HEAD
-        if self.POLYBENCH_FLATTEN_LISTS:
-            for i in range(0, self.NI):
-                for j in range(0, self.NK):
-                    A[self.NK * i + j] = self.DATA_TYPE((i * j + 1) % self.NI) / (5 * self.NI)
-
-            for i in range(0, self.NK):
-                for j in range(0, self.NJ):
-                    B[self.NJ * i + j] = self.DATA_TYPE((i * (j + 1) + 2) % self.NJ) / (5 * self.NJ)
-
-            for i in range(0, self.NJ):
-                for j in range(0, self.NM):
-                    C[self.NM * i + j] = self.DATA_TYPE(i * (j + 3) % self.NL) / (5 * self.NL)
-
-            for i in range(0, self.NM):
-                for j in range(0, self.NL):
-                    D[self.NL * i + j] = self.DATA_TYPE((i * (j + 2) + 2) % self.NK) / (5 * self.NK)
-        else:
-            for i in range(0, self.NI):
-                for j in range(0, self.NK):
-                    A[i][j] = self.DATA_TYPE((i * j + 1) % self.NI) / (5 * self.NI)
-
-            for i in range(0, self.NK):
-                for j in range(0, self.NJ):
-                    B[i][j] = self.DATA_TYPE((i * (j + 1) + 2) % self.NJ) / (5 * self.NJ)
-
-            for i in range(0, self.NJ):
-                for j in range(0, self.NM):
-                    C[i][j] = self.DATA_TYPE(i * (j + 3) % self.NL) / (5 * self.NL)
-
-            for i in range(0, self.NM):
-                for j in range(0, self.NL):
-                    D[i][j] = self.DATA_TYPE((i * (j + 2) + 2) % self.NK) / (5 * self.NK)
-
-    def print_array_custom(self, G: list, name: str):
-        if self.POLYBENCH_FLATTEN_LISTS:
-            for i in range(0, self.NI):
-                for j in range(0, self.NL):
-                    if (i * self.NI + j) % 20 == 0:
-                        self.print_message('\n')
-                    self.print_value(G[self.NL * i + j])
-        else:
-            for i in range(0, self.NI):
-                for j in range(0, self.NL):
-                    if (i * self.NI + j) % 20 == 0:
-                        self.print_message('\n')
-                    self.print_value(G[i][j])
-=======
         for i in range(0, self.NI):
             for j in range(0, self.NK):
                 A[i, j] = self.DATA_TYPE((i * j + 1) % self.NI) / (5 * self.NI)
@@ -114,7 +66,6 @@
                 if (i * self.NI + j) % 20 == 0:
                     self.print_message('\n')
                 self.print_value(G[i, j])
->>>>>>> 55475d8c
 
     def kernel(self, E: list, A: list, B: list, F: list, C: list, D: list, G: list):
 # scop begin
@@ -140,66 +91,27 @@
                     G[i, j] += E[i, k] * F[k, j]
 # scop end
 
-    def kernel_flat(self, E: list, A: list, B: list, F: list, C: list, D: list, G: list):
-# scop begin
-        # E := A * B
-        for i in range(0, self.NI):
-            for j in range(0, self.NJ):
-                E[self.NJ * i + j] = 0.0
-                for k in range(0, self.NK):
-                    E[self.NJ * i + j] += A[self.NK * i + k] * B[self.NJ * k + j]
-
-        # F := C * D
-        for i in range(0, self.NJ):
-            for j in range(0, self.NL):
-                F[self.NL * i + j] = 0.0
-                for k in range(0, self.NM):
-                    F[self.NL * i + j] += C[self.NM * i + k] * D[self.NL * k + j]
-
-        # G := E * F
-        for i in range(0, self.NI):
-            for j in range(0, self.NL):
-                G[self.NL * i + j] = 0.0
-                for k in range(0, self.NJ):
-                    G[self.NL * i + j] += E[self.NJ * i + k] * F[self.NL * k + j]
-# scop end
-
     def run_benchmark(self):
         # Create data structures (arrays, auxiliary variables, etc.)
-        if self.POLYBENCH_FLATTEN_LISTS:
-            E = self.create_array(1, [self.NI * self.NJ], self.DATA_TYPE(0))
-            A = self.create_array(1, [self.NI * self.NK], self.DATA_TYPE(0))
-            B = self.create_array(1, [self.NK * self.NJ], self.DATA_TYPE(0))
-            F = self.create_array(1, [self.NJ * self.NL], self.DATA_TYPE(0))
-            C = self.create_array(1, [self.NJ * self.NM], self.DATA_TYPE(0))
-            D = self.create_array(1, [self.NM * self.NL], self.DATA_TYPE(0))
-            G = self.create_array(1, [self.NI * self.NL], self.DATA_TYPE(0))
-        else:
-            E = self.create_array(2, [self.NI, self.NJ], self.DATA_TYPE(0))
-            A = self.create_array(2, [self.NI, self.NK], self.DATA_TYPE(0))
-            B = self.create_array(2, [self.NK, self.NJ], self.DATA_TYPE(0))
-            F = self.create_array(2, [self.NJ, self.NL], self.DATA_TYPE(0))
-            C = self.create_array(2, [self.NJ, self.NM], self.DATA_TYPE(0))
-            D = self.create_array(2, [self.NM, self.NL], self.DATA_TYPE(0))
-            G = self.create_array(2, [self.NI, self.NL], self.DATA_TYPE(0))
+        E = self.create_array(2, [self.NI, self.NJ], self.DATA_TYPE(0))
+        A = self.create_array(2, [self.NI, self.NK], self.DATA_TYPE(0))
+        B = self.create_array(2, [self.NK, self.NJ], self.DATA_TYPE(0))
+        F = self.create_array(2, [self.NJ, self.NL], self.DATA_TYPE(0))
+        C = self.create_array(2, [self.NJ, self.NM], self.DATA_TYPE(0))
+        D = self.create_array(2, [self.NM, self.NL], self.DATA_TYPE(0))
+        G = self.create_array(2, [self.NI, self.NL], self.DATA_TYPE(0))
 
         # Initialize data structures
         self.initialize_array(A, B, C, D)
 
-        if self.POLYBENCH_FLATTEN_LISTS:
-            # Start instruments
-            self.start_instruments()
-            # Run kernel
-            self.kernel_flat(E, A, B, F, C, D, G)
-            # Stop and print instruments
-            self.stop_instruments()
-        else:
-            # Start instruments
-            self.start_instruments()
-            # Run kernel
-            self.kernel(E, A, B, F, C, D, G)
-            # Stop and print instruments
-            self.stop_instruments()
+        # Start instruments
+        self.start_instruments()
+
+        # Run kernel
+        self.kernel(E, A, B, F, C, D, G)
+
+        # Stop and print instruments
+        self.stop_instruments()
 
         # Return printable data as a list of tuples ('name', value).
         # Each tuple element must have the following format:
