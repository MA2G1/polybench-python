# Copyright 2019 Miguel Angel Abella Gonzalez <miguel.abella@udc.es>
#
# Licensed under the Apache License, Version 2.0 (the "License");
# you may not use this file except in compliance with the License.
# You may obtain a copy of the License at
#
#   http://www.apache.org/licenses/LICENSE-2.0
#
# Unless required by applicable law or agreed to in writing, software
# distributed under the License is distributed on an "AS IS" BASIS,
# WITHOUT WARRANTIES OR CONDITIONS OF ANY KIND, either express or implied.
# See the License for the specific language governing permissions and
# limitations under the License.

"""<replace_with_module_description>"""

from benchmarks.polybench import PolyBench
from benchmarks.polybench_classes import PolyBenchParameters
from benchmarks.polybench_options import ArrayImplementation
from numpy.core.multiarray import ndarray


class _3mm(PolyBench):

    def __new__(cls, options: dict, parameters: PolyBenchParameters):
        implementation = options['array_implementation']
        if implementation == ArrayImplementation.LIST:
            return _3mmList.__new__(cls, options, parameters)
        elif implementation == ArrayImplementation.LIST_FLATTENED:
            return _3mmListFlattened.__new__(cls, options, parameters)
        elif implementation == ArrayImplementation.NUMPY:
            return _3mmNumPy.__new__(cls, options, parameters)

    def __init__(self, options: dict, parameters: PolyBenchParameters):
        super().__init__(options)

        # Validate inputs
        if not isinstance(parameters, PolyBenchParameters):
            raise AssertionError(f'Invalid parameter "parameters": "{parameters}"')

        # The parameters hold the necessary information obtained from "polybench.spec" file
        params = parameters.DataSets.get(self.DATASET_SIZE)
        if not isinstance(params, dict):
            raise NotImplementedError(f'Dataset size "{self.DATASET_SIZE.name}" not implemented '
                                      f'for {parameters.Category}/{parameters.Name}.')

        # Adjust the data type and print modifier according to the data type
        self.DATA_TYPE = parameters.DataType
        self.set_print_modifier(parameters.DataType)

        # Set up problem size from the given parameters (adapt this part with appropriate parameters)
        self.NI = params.get('NI')
        self.NJ = params.get('NJ')
        self.NK = params.get('NK')
        self.NL = params.get('NL')
        self.NM = params.get('NM')

    def run_benchmark(self):
        # Create data structures (arrays, auxiliary variables, etc.)
        E = self.create_array(2, [self.NI, self.NJ], self.DATA_TYPE(0))
        A = self.create_array(2, [self.NI, self.NK], self.DATA_TYPE(0))
        B = self.create_array(2, [self.NK, self.NJ], self.DATA_TYPE(0))
        F = self.create_array(2, [self.NJ, self.NL], self.DATA_TYPE(0))
        C = self.create_array(2, [self.NJ, self.NM], self.DATA_TYPE(0))
        D = self.create_array(2, [self.NM, self.NL], self.DATA_TYPE(0))
        G = self.create_array(2, [self.NI, self.NL], self.DATA_TYPE(0))

        # Initialize data structures
        self.initialize_array(A, B, C, D)

        # Start instruments
        self.start_instruments()

        # Run kernel
        self.kernel(E, A, B, F, C, D, G)

        # Stop and print instruments
        self.stop_instruments()

        # Return printable data as a list of tuples ('name', value).
        # Each tuple element must have the following format:
        #   (A: str, B: matrix)
        #     - A: a representative name for the data (this string will be printed out)
        #     - B: the actual data structure holding the computed result
        #
        # The syntax for the return statement would then be:
        #   - For single data structure results:
        #     return [('data_name', data)]
        #   - For multiple data structure results:
        #     return [('matrix1', m1), ('matrix2', m2), ... ]
        return [('G', G)]


class _3mmList(_3mm):

    def __new__(cls, options: dict, parameters: PolyBenchParameters):
        return object.__new__(_3mmList)

    def __init__(self, options: dict, parameters: PolyBenchParameters):
        super().__init__(options, parameters)

    def initialize_array(self, A: list, B: list, C: list, D: list):
<<<<<<< HEAD
=======
        for i in range(0, self.NI):
            for j in range(0, self.NK):
                A[i][j] = self.DATA_TYPE((i * j + 1) % self.NI) / (5 * self.NI)

        for i in range(0, self.NK):
            for j in range(0, self.NJ):
                B[i][j] = self.DATA_TYPE((i * (j + 1) + 2) % self.NJ) / (5 * self.NJ)

        for i in range(0, self.NJ):
            for j in range(0, self.NM):
                C[i][j] = self.DATA_TYPE(i * (j + 3) % self.NL) / (5 * self.NL)

        for i in range(0, self.NM):
            for j in range(0, self.NL):
                D[i][j] = self.DATA_TYPE((i * (j + 2) + 2) % self.NK) / (5 * self.NK)

    def print_array_custom(self, G: list, name: str):
        for i in range(0, self.NI):
            for j in range(0, self.NL):
                if (i * self.NI + j) % 20 == 0:
                    self.print_message('\n')
                self.print_value(G[i][j])

    def kernel(self, E: list, A: list, B: list, F: list, C: list, D: list, G: list):
# scop begin
        # E := A * B
>>>>>>> ab436184
        for i in range(0, self.NI):
            for j in range(0, self.NK):
                A[i, j] = self.DATA_TYPE((i * j + 1) % self.NI) / (5 * self.NI)

        for i in range(0, self.NK):
            for j in range(0, self.NJ):
                B[i, j] = self.DATA_TYPE((i * (j + 1) + 2) % self.NJ) / (5 * self.NJ)

        for i in range(0, self.NJ):
            for j in range(0, self.NM):
                C[i, j] = self.DATA_TYPE(i * (j + 3) % self.NL) / (5 * self.NL)

        for i in range(0, self.NM):
            for j in range(0, self.NL):
                D[i, j] = self.DATA_TYPE((i * (j + 2) + 2) % self.NK) / (5 * self.NK)

    def print_array_custom(self, G: list, name: str):
        for i in range(0, self.NI):
            for j in range(0, self.NL):
                if (i * self.NI + j) % 20 == 0:
                    self.print_message('\n')
                self.print_value(G[i, j])

<<<<<<< HEAD
=======

class _3mmListFlattened(_3mm):

    def __new__(cls, options: dict, parameters: PolyBenchParameters):
        return object.__new__(_3mmListFlattened)

    def __init__(self, options: dict, parameters: PolyBenchParameters):
        super().__init__(options, parameters)

    def initialize_array(self, A: list, B: list, C: list, D: list):
        for i in range(0, self.NI):
            for j in range(0, self.NK):
                A[self.NK * i + j] = self.DATA_TYPE((i * j + 1) % self.NI) / (5 * self.NI)

        for i in range(0, self.NK):
            for j in range(0, self.NJ):
                B[self.NJ * i + j] = self.DATA_TYPE((i * (j + 1) + 2) % self.NJ) / (5 * self.NJ)

        for i in range(0, self.NJ):
            for j in range(0, self.NM):
                C[self.NM * i + j] = self.DATA_TYPE(i * (j + 3) % self.NL) / (5 * self.NL)

        for i in range(0, self.NM):
            for j in range(0, self.NL):
                D[self.NL * i + j] = self.DATA_TYPE((i * (j + 2) + 2) % self.NK) / (5 * self.NK)

    def print_array_custom(self, G: list, name: str):
        for i in range(0, self.NI):
            for j in range(0, self.NL):
                if (i * self.NI + j) % 20 == 0:
                    self.print_message('\n')
                self.print_value(G[self.NL * i + j])

>>>>>>> ab436184
    def kernel(self, E: list, A: list, B: list, F: list, C: list, D: list, G: list):
# scop begin
        # E := A * B
        for i in range(0, self.NI):
            for j in range(0, self.NJ):
                E[i, j] = 0.0
                for k in range(0, self.NK):
                    E[i, j] += A[i, k] * B[k, j]

        # F := C * D
        for i in range(0, self.NJ):
            for j in range(0, self.NL):
                F[i, j] = 0.0
                for k in range(0, self.NM):
                    F[i, j] += C[i, k] * D[k, j]

        # G := E * F
        for i in range(0, self.NI):
            for j in range(0, self.NL):
                G[i, j] = 0.0
                for k in range(0, self.NJ):
                    G[i, j] += E[i, k] * F[k, j]
# scop end

<<<<<<< HEAD
    def run_benchmark(self):
        # Create data structures (arrays, auxiliary variables, etc.)
        E = self.create_array(2, [self.NI, self.NJ], self.DATA_TYPE(0))
        A = self.create_array(2, [self.NI, self.NK], self.DATA_TYPE(0))
        B = self.create_array(2, [self.NK, self.NJ], self.DATA_TYPE(0))
        F = self.create_array(2, [self.NJ, self.NL], self.DATA_TYPE(0))
        C = self.create_array(2, [self.NJ, self.NM], self.DATA_TYPE(0))
        D = self.create_array(2, [self.NM, self.NL], self.DATA_TYPE(0))
        G = self.create_array(2, [self.NI, self.NL], self.DATA_TYPE(0))
=======
>>>>>>> ab436184

class _3mmNumPy(_3mm):

<<<<<<< HEAD
        # Start instruments
        self.start_instruments()

        # Run kernel
        self.kernel(E, A, B, F, C, D, G)

        # Stop and print instruments
        self.stop_instruments()
=======
    def __new__(cls, options: dict, parameters: PolyBenchParameters):
        return object.__new__(_3mmNumPy)
>>>>>>> ab436184

    def __init__(self, options: dict, parameters: PolyBenchParameters):
        super().__init__(options, parameters)

    def initialize_array(self, A: ndarray, B: ndarray, C: ndarray, D: ndarray):
        for i in range(0, self.NI):
            for j in range(0, self.NK):
                A[i, j] = self.DATA_TYPE((i * j + 1) % self.NI) / (5 * self.NI)

        for i in range(0, self.NK):
            for j in range(0, self.NJ):
                B[i, j] = self.DATA_TYPE((i * (j + 1) + 2) % self.NJ) / (5 * self.NJ)

        for i in range(0, self.NJ):
            for j in range(0, self.NM):
                C[i, j] = self.DATA_TYPE(i * (j + 3) % self.NL) / (5 * self.NL)

        for i in range(0, self.NM):
            for j in range(0, self.NL):
                D[i, j] = self.DATA_TYPE((i * (j + 2) + 2) % self.NK) / (5 * self.NK)

    def print_array_custom(self, G: ndarray, name: str):
        for i in range(0, self.NI):
            for j in range(0, self.NL):
                if (i * self.NI + j) % 20 == 0:
                    self.print_message('\n')
                self.print_value(G[i, j])

    def kernel(self, E: ndarray, A: ndarray, B: ndarray, F: ndarray, C: ndarray, D: ndarray, G: ndarray):
# scop begin
        # E := A * B
        for i in range(0, self.NI):
            for j in range(0, self.NJ):
                E[i, j] = 0.0
                for k in range(0, self.NK):
                    E[i, j] += A[i, k] * B[k, j]

        # F := C * D
        for i in range(0, self.NJ):
            for j in range(0, self.NL):
                F[i, j] = 0.0
                for k in range(0, self.NM):
                    F[i, j] += C[i, k] * D[k, j]

        # G := E * F
        for i in range(0, self.NI):
            for j in range(0, self.NL):
                G[i, j] = 0.0
                for k in range(0, self.NJ):
                    G[i, j] += E[i, k] * F[k, j]
# scop end<|MERGE_RESOLUTION|>--- conflicted
+++ resolved
@@ -100,8 +100,6 @@
         super().__init__(options, parameters)
 
     def initialize_array(self, A: list, B: list, C: list, D: list):
-<<<<<<< HEAD
-=======
         for i in range(0, self.NI):
             for j in range(0, self.NK):
                 A[i][j] = self.DATA_TYPE((i * j + 1) % self.NI) / (5 * self.NI)
@@ -128,32 +126,27 @@
     def kernel(self, E: list, A: list, B: list, F: list, C: list, D: list, G: list):
 # scop begin
         # E := A * B
->>>>>>> ab436184
-        for i in range(0, self.NI):
-            for j in range(0, self.NK):
-                A[i, j] = self.DATA_TYPE((i * j + 1) % self.NI) / (5 * self.NI)
-
-        for i in range(0, self.NK):
-            for j in range(0, self.NJ):
-                B[i, j] = self.DATA_TYPE((i * (j + 1) + 2) % self.NJ) / (5 * self.NJ)
-
-        for i in range(0, self.NJ):
-            for j in range(0, self.NM):
-                C[i, j] = self.DATA_TYPE(i * (j + 3) % self.NL) / (5 * self.NL)
-
-        for i in range(0, self.NM):
-            for j in range(0, self.NL):
-                D[i, j] = self.DATA_TYPE((i * (j + 2) + 2) % self.NK) / (5 * self.NK)
-
-    def print_array_custom(self, G: list, name: str):
-        for i in range(0, self.NI):
-            for j in range(0, self.NL):
-                if (i * self.NI + j) % 20 == 0:
-                    self.print_message('\n')
-                self.print_value(G[i, j])
-
-<<<<<<< HEAD
-=======
+        for i in range(0, self.NI):
+            for j in range(0, self.NJ):
+                E[i][j] = 0.0
+                for k in range(0, self.NK):
+                    E[i][j] += A[i][k] * B[k][j]
+
+        # F := C * D
+        for i in range(0, self.NJ):
+            for j in range(0, self.NL):
+                F[i][j] = 0.0
+                for k in range(0, self.NM):
+                    F[i][j] += C[i][k] * D[k][j]
+
+        # G := E * F
+        for i in range(0, self.NI):
+            for j in range(0, self.NL):
+                G[i][j] = 0.0
+                for k in range(0, self.NJ):
+                    G[i][j] += E[i][k] * F[k][j]
+# scop end
+
 
 class _3mmListFlattened(_3mm):
 
@@ -187,59 +180,35 @@
                     self.print_message('\n')
                 self.print_value(G[self.NL * i + j])
 
->>>>>>> ab436184
     def kernel(self, E: list, A: list, B: list, F: list, C: list, D: list, G: list):
 # scop begin
         # E := A * B
         for i in range(0, self.NI):
             for j in range(0, self.NJ):
-                E[i, j] = 0.0
+                E[self.NJ * i + j] = 0.0
                 for k in range(0, self.NK):
-                    E[i, j] += A[i, k] * B[k, j]
+                    E[self.NJ * i + j] += A[self.NK * i + k] * B[self.NJ * k + j]
 
         # F := C * D
         for i in range(0, self.NJ):
             for j in range(0, self.NL):
-                F[i, j] = 0.0
+                F[self.NL * i + j] = 0.0
                 for k in range(0, self.NM):
-                    F[i, j] += C[i, k] * D[k, j]
+                    F[self.NL * i + j] += C[self.NM * i + k] * D[self.NL * k + j]
 
         # G := E * F
         for i in range(0, self.NI):
             for j in range(0, self.NL):
-                G[i, j] = 0.0
+                G[self.NL * i + j] = 0.0
                 for k in range(0, self.NJ):
-                    G[i, j] += E[i, k] * F[k, j]
+                    G[self.NL * i + j] += E[self.NJ * i + k] * F[self.NL * k + j]
 # scop end
 
-<<<<<<< HEAD
-    def run_benchmark(self):
-        # Create data structures (arrays, auxiliary variables, etc.)
-        E = self.create_array(2, [self.NI, self.NJ], self.DATA_TYPE(0))
-        A = self.create_array(2, [self.NI, self.NK], self.DATA_TYPE(0))
-        B = self.create_array(2, [self.NK, self.NJ], self.DATA_TYPE(0))
-        F = self.create_array(2, [self.NJ, self.NL], self.DATA_TYPE(0))
-        C = self.create_array(2, [self.NJ, self.NM], self.DATA_TYPE(0))
-        D = self.create_array(2, [self.NM, self.NL], self.DATA_TYPE(0))
-        G = self.create_array(2, [self.NI, self.NL], self.DATA_TYPE(0))
-=======
->>>>>>> ab436184
 
 class _3mmNumPy(_3mm):
 
-<<<<<<< HEAD
-        # Start instruments
-        self.start_instruments()
-
-        # Run kernel
-        self.kernel(E, A, B, F, C, D, G)
-
-        # Stop and print instruments
-        self.stop_instruments()
-=======
     def __new__(cls, options: dict, parameters: PolyBenchParameters):
         return object.__new__(_3mmNumPy)
->>>>>>> ab436184
 
     def __init__(self, options: dict, parameters: PolyBenchParameters):
         super().__init__(options, parameters)
