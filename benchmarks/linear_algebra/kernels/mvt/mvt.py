--- conflicted
+++ resolved
@@ -45,17 +45,8 @@
             x2[i] = self.DATA_TYPE((i + 1) % self.N) / self.N
             y_1[i] = self.DATA_TYPE((i + 3) % self.N) / self.N
             y_2[i] = self.DATA_TYPE((i + 4) % self.N) / self.N
-<<<<<<< HEAD
-            if self.POLYBENCH_FLATTEN_LISTS:
-                for j in range(0, self.N):
-                    A[self.N * i + j] = self.DATA_TYPE(i * j % self.N) / self.N
-            else:
-                for j in range(0, self.N):
-                    A[i][j] = self.DATA_TYPE(i * j % self.N) / self.N
-=======
             for j in range(0, self.N):
                 A[i, j] = self.DATA_TYPE(i * j % self.N) / self.N
->>>>>>> 55475d8c
 
     def print_array_custom(self, array: list, name: str):
         # Although two arrays will be printed, they share the same format, so there is no need to check which one comes.
@@ -75,23 +66,9 @@
                 x2[i] = x2[i] + A[j, i] * y_2[j]
 # scop end
 
-    def kernel_flat(self, x1: list, x2: list, y_1: list, y_2: list, A: list):
-# scop begin
-        for i in range(0, self.N):
-            for j in range(0, self.N):
-                x1[i] = x1[i] + A[self.N * i + j] * y_1[j]
-
-        for i in range(0, self.N):
-            for j in range(0, self.N):
-                x2[i] = x2[i] + A[self.N * j + i] * y_2[j]
-# scop end
-
     def run_benchmark(self):
         # Create data structures (arrays, auxiliary variables, etc.)
-        if self.POLYBENCH_FLATTEN_LISTS:
-            A = self.create_array(1, [self.N * self.N], self.DATA_TYPE(0))
-        else:
-            A = self.create_array(2, [self.N, self.N], self.DATA_TYPE(0))
+        A = self.create_array(2, [self.N, self.N], self.DATA_TYPE(0))
         x1 = self.create_array(1, [self.N], self.DATA_TYPE(0))
         x2 = self.create_array(1, [self.N], self.DATA_TYPE(0))
         y_1 = self.create_array(1, [self.N], self.DATA_TYPE(0))
@@ -100,20 +77,14 @@
         # Initialize data structures
         self.initialize_array(x1, x2, y_1, y_2, A)
 
-        if self.POLYBENCH_FLATTEN_LISTS:
-            # Start instruments
-            self.start_instruments()
-            # Run kernel
-            self.kernel_flat(x1, x2, y_1, y_2, A)
-            # Stop and print instruments
-            self.stop_instruments()
-        else:
-            # Start instruments
-            self.start_instruments()
-            # Run kernel
-            self.kernel(x1, x2, y_1, y_2, A)
-            # Stop and print instruments
-            self.stop_instruments()
+        # Start instruments
+        self.start_instruments()
+
+        # Run kernel
+        self.kernel(x1, x2, y_1, y_2, A)
+
+        # Stop and print instruments
+        self.stop_instruments()
 
         # Return printable data as a list of tuples ('name', value).
         # Each tuple element must have the following format:
