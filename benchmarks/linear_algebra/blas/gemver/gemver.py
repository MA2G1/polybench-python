--- conflicted
+++ resolved
@@ -51,24 +51,14 @@
             z[i] = ((i + 1) / fn) / 9.0
             x[i] = 0.0
             w[i] = 0.0
-<<<<<<< HEAD
-            if self.POLYBENCH_FLATTEN_LISTS:
-                for j in range(0, self.N):
-                    A[self.N * i + j] = self.DATA_TYPE(i * j % self.N) / self.N
-            else:
-                for j in range(0, self.N):
-                    A[i][j] = self.DATA_TYPE(i * j % self.N) / self.N
-=======
             for j in range(0, self.N):
                 A[i, j] = self.DATA_TYPE(i * j % self.N) / self.N
->>>>>>> 55475d8c
 
     def print_array_custom(self, w: list, name: str):
-        if self.POLYBENCH_FLATTEN_LISTS:
-            for i in range(0, self.N):
-                if i % 20 == 0:
-                    self.print_message('\n')
-                self.print_value(w[i])
+        for i in range(0, self.N):
+            if i % 20 == 0:
+                self.print_message('\n')
+            self.print_value(w[i])
 
     def kernel(self, alpha, beta, A: list, u1: list, v1: list, u2: list, v2: list, w: list, x: list, y: list, z: list):
 # scop begin
@@ -78,40 +68,14 @@
 
         for i in range(0, self.N):
             for j in range(0, self.N):
-<<<<<<< HEAD
-                x[i] = x[i] + beta * A[j][i] * y[j]
-=======
                 x[i] = x[i] + beta * A[j, i] * y[j]
->>>>>>> 55475d8c
 
         for i in range(0, self.N):
             x[i] = x[i] + z[i]
 
         for i in range(0, self.N):
             for j in range(0, self.N):
-<<<<<<< HEAD
-                w[i] = w[i] + alpha * A[i][j] * x[j]
-# scop end
-
-    def kernel_flat(self, alpha, beta, A: list, u1: list, v1: list, u2: list, v2: list, w: list, x: list, y: list, z: list):
-# scop begin
-        for i in range(0, self.N):
-            for j in range(0, self.N):
-                A[self.N * i + j] = A[self.N * i + j] + u1[i] * v1[j] + u2[i] * v2[j]
-
-        for i in range(0, self.N):
-            for j in range(0, self.N):
-                x[i] = x[i] + beta * A[self.N * j + i] * y[j]
-
-        for i in range(0, self.N):
-            x[i] = x[i] + z[i]
-
-        for i in range(0, self.N):
-            for j in range(0, self.N):
-                w[i] = w[i] + alpha * A[self.N * i + j] * x[j]
-=======
                 w[i] = w[i] + alpha * A[i, j] * x[j]
->>>>>>> 55475d8c
 # scop end
 
     def run_benchmark(self):
@@ -119,10 +83,7 @@
         alpha = self.DATA_TYPE(1.5)
         beta = self.DATA_TYPE(1.2)
 
-        if self.POLYBENCH_FLATTEN_LISTS:
-            A = self.create_array(1, [self.N * self.N], self.DATA_TYPE(0))
-        else:
-            A = self.create_array(2, [self.N, self.N], self.DATA_TYPE(0))
+        A = self.create_array(2, [self.N, self.N], self.DATA_TYPE(0))
         u1 = self.create_array(1, [self.N], self.DATA_TYPE(0))
         v1 = self.create_array(1, [self.N], self.DATA_TYPE(0))
         u2 = self.create_array(1, [self.N], self.DATA_TYPE(0))
@@ -135,20 +96,14 @@
         # Initialize data structures
         self.initialize_array(A, u1, v1, u2, v2, w, x, y, z)
 
-        if self.POLYBENCH_FLATTEN_LISTS:
-            # Start instruments
-            self.start_instruments()
-            # Run kernel
-            self.kernel_flat(alpha, beta, A, u1, v1, u2, v2, w, x, y, z)
-            # Stop and print instruments
-            self.stop_instruments()
-        else:
-            # Start instruments
-            self.start_instruments()
-            # Run kernel
-            self.kernel(alpha, beta, A, u1, v1, u2, v2, w, x, y, z)
-            # Stop and print instruments
-            self.stop_instruments()
+        # Start instruments
+        self.start_instruments()
+
+        # Run kernel
+        self.kernel(alpha, beta, A, u1, v1, u2, v2, w, x, y, z)
+
+        # Stop and print instruments
+        self.stop_instruments()
 
         # Return printable data as a list of tuples ('name', value).
         # Each tuple element must have the following format:
