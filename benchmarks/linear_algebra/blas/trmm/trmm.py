# Copyright 2019 Miguel Angel Abella Gonzalez <miguel.abella@udc.es>
#
# Licensed under the Apache License, Version 2.0 (the "License");
# you may not use this file except in compliance with the License.
# You may obtain a copy of the License at
#
#   http://www.apache.org/licenses/LICENSE-2.0
#
# Unless required by applicable law or agreed to in writing, software
# distributed under the License is distributed on an "AS IS" BASIS,
# WITHOUT WARRANTIES OR CONDITIONS OF ANY KIND, either express or implied.
# See the License for the specific language governing permissions and
# limitations under the License.

"""<replace_with_module_description>"""

from benchmarks.polybench import PolyBench
from benchmarks.polybench_classes import PolyBenchParameters
from benchmarks.polybench_options import ArrayImplementation
from numpy.core.multiarray import ndarray


class Trmm(PolyBench):

    def __new__(cls, options: dict, parameters: PolyBenchParameters):
        implementation = options['array_implementation']
        if implementation == ArrayImplementation.LIST:
            return _TrmmList.__new__(cls, options, parameters)
        elif implementation == ArrayImplementation.LIST_FLATTENED:
            return _TrmmListFlattened.__new__(cls, options, parameters)
        elif implementation == ArrayImplementation.NUMPY:
            return _TrmmNumPy.__new__(cls, options, parameters)

    def __init__(self, options: dict, parameters: PolyBenchParameters):
        super().__init__(options)

        # Validate inputs
        if not isinstance(parameters, PolyBenchParameters):
            raise AssertionError(f'Invalid parameter "parameters": "{parameters}"')

        # The parameters hold the necessary information obtained from "polybench.spec" file
        params = parameters.DataSets.get(self.DATASET_SIZE)
        if not isinstance(params, dict):
            raise NotImplementedError(f'Dataset size "{self.DATASET_SIZE.name}" not implemented '
                                      f'for {parameters.Category}/{parameters.Name}.')

        # Adjust the data type and print modifier according to the data type
        self.DATA_TYPE = parameters.DataType
        self.set_print_modifier(parameters.DataType)

        # Set up problem size from the given parameters (adapt this part with appropriate parameters)
        self.M = params.get('M')
        self.N = params.get('N')

<<<<<<< HEAD
    def initialize_array(self, A: list, B: list):
        for i in range(0, self.M):
            for j in range(0, i):
                A[i, j] = self.DATA_TYPE((i+j) % self.M) / self.M

            A[i, i] = 1.0

            for j in range(0, self.N):
                B[i, j] = self.DATA_TYPE((self.N+(i-j)) % self.N) / self.N
=======
    def run_benchmark(self):
        # Create data structures (arrays, auxiliary variables, etc.)
        alpha = 1.5

        A = self.create_array(2, [self.M, self.M], self.DATA_TYPE(0))
        B = self.create_array(2, [self.M, self.N], self.DATA_TYPE(0))

        # Initialize data structures
        self.initialize_array(A, B)

        # Start instruments
        self.start_instruments()

        # Run kernel
        self.kernel(alpha, A, B)

        # Stop and print instruments
        self.stop_instruments()

        # Return printable data as a list of tuples ('name', value).
        # Each tuple element must have the following format:
        #   (A: str, B: matrix)
        #     - A: a representative name for the data (this string will be printed out)
        #     - B: the actual data structure holding the computed result
        #
        # The syntax for the return statement would then be:
        #   - For single data structure results:
        #     return [('data_name', data)]
        #   - For multiple data structure results:
        #     return [('matrix1', m1), ('matrix2', m2), ... ]
        return [('B', B)]


class _TrmmList(Trmm):

    def __new__(cls, options: dict, parameters: PolyBenchParameters):
        return object.__new__(_TrmmList)

    def __init__(self, options: dict, parameters: PolyBenchParameters):
        super().__init__(options, parameters)

    def initialize_array(self, A: list, B: list):
        for i in range(0, self.M):
            for j in range(0, i):
                A[i][j] = self.DATA_TYPE((i + j) % self.M) / self.M

            A[i][i] = 1.0

            for j in range(0, self.N):
                B[i][j] = self.DATA_TYPE((self.N + (i - j)) % self.N) / self.N
>>>>>>> ab436184

    def print_array_custom(self, B: list, name: str):
        for i in range(0, self.M):
            for j in range(0, self.N):
                if (i * self.M + j) % 20 == 0:
                    self.print_message('\n')
<<<<<<< HEAD
                self.print_value(B[i, j])
=======
                self.print_value(B[i][j])
>>>>>>> ab436184

    def kernel(self, alpha, A: list, B: list):
        # BLAS parameters
        # SIDE   = 'L'
        # UPLO   = 'L'
        # TRANSA = 'T'
        # DIAG   = 'U'
        # = > Form  B := alpha * A ** T * B.
        # A is MxM
        # B is MxN
# scrop begin
        for i in range(0, self.M):
            for j in range(0, self.N):
                for k in range(i + 1, self.M):
<<<<<<< HEAD
                    B[i, j] += A[k, i] * B[k, j]
                B[i, j] = alpha * B[i, j]
=======
                    B[i][j] += A[k][i] * B[k][j]
                B[i][j] = alpha * B[i][j]
# scop end


class _TrmmListFlattened(Trmm):

    def __new__(cls, options: dict, parameters: PolyBenchParameters):
        return object.__new__(_TrmmListFlattened)

    def __init__(self, options: dict, parameters: PolyBenchParameters):
        super().__init__(options, parameters)

    def initialize_array(self, A: list, B: list):
        for i in range(0, self.M):
            for j in range(0, i):
                A[self.M * i + j] = self.DATA_TYPE((i+j) % self.M) / self.M

            A[self.M * i + i] = 1.0

            for j in range(0, self.N):
                B[self.N * i + j] = self.DATA_TYPE((self.N+(i-j)) % self.N) / self.N

    def print_array_custom(self, B: list, name: str):
        for i in range(0, self.M):
            for j in range(0, self.N):
                if (i * self.M + j) % 20 == 0:
                    self.print_message('\n')
                self.print_value(B[self.N * i + j])

    def kernel(self, alpha, A: list, B: list):
# scrop begin
        for i in range(0, self.M):
            for j in range(0, self.N):
                for k in range(i + 1, self.M):
                    B[self.N * i + j] += A[self.M * k + i] * B[self.N * k + j]
                B[self.N * i + j] = alpha * B[self.N * i + j]
>>>>>>> ab436184
# scop end


<<<<<<< HEAD
        A = self.create_array(2, [self.M, self.M], self.DATA_TYPE(0))
        B = self.create_array(2, [self.M, self.N], self.DATA_TYPE(0))
=======
class _TrmmNumPy(Trmm):
>>>>>>> ab436184

    def __new__(cls, options: dict, parameters: PolyBenchParameters):
        return object.__new__(_TrmmNumPy)

<<<<<<< HEAD
        # Start instruments
        self.start_instruments()

        # Run kernel
        self.kernel(alpha, A, B)

        # Stop and print instruments
        self.stop_instruments()
=======
    def __init__(self, options: dict, parameters: PolyBenchParameters):
        super().__init__(options, parameters)
>>>>>>> ab436184

    def initialize_array(self, A: ndarray, B: ndarray):
        for i in range(0, self.M):
            for j in range(0, i):
                A[i, j] = self.DATA_TYPE((i + j) % self.M) / self.M

            A[i, i] = 1.0

            for j in range(0, self.N):
                B[i, j] = self.DATA_TYPE((self.N + (i - j)) % self.N) / self.N

    def print_array_custom(self, B: ndarray, name: str):
        for i in range(0, self.M):
            for j in range(0, self.N):
                if (i * self.M + j) % 20 == 0:
                    self.print_message('\n')
                self.print_value(B[i, j])

    def kernel(self, alpha, A: ndarray, B: ndarray):
        # BLAS parameters
        # SIDE   = 'L'
        # UPLO   = 'L'
        # TRANSA = 'T'
        # DIAG   = 'U'
        # = > Form  B := alpha * A ** T * B.
        # A is MxM
        # B is MxN
# scrop begin
        for i in range(0, self.M):
            for j in range(0, self.N):
                for k in range(i + 1, self.M):
                    B[i, j] += A[k, i] * B[k, j]
                B[i, j] = alpha * B[i, j]
# scop end<|MERGE_RESOLUTION|>--- conflicted
+++ resolved
@@ -52,17 +52,6 @@
         self.M = params.get('M')
         self.N = params.get('N')
 
-<<<<<<< HEAD
-    def initialize_array(self, A: list, B: list):
-        for i in range(0, self.M):
-            for j in range(0, i):
-                A[i, j] = self.DATA_TYPE((i+j) % self.M) / self.M
-
-            A[i, i] = 1.0
-
-            for j in range(0, self.N):
-                B[i, j] = self.DATA_TYPE((self.N+(i-j)) % self.N) / self.N
-=======
     def run_benchmark(self):
         # Create data structures (arrays, auxiliary variables, etc.)
         alpha = 1.5
@@ -113,18 +102,13 @@
 
             for j in range(0, self.N):
                 B[i][j] = self.DATA_TYPE((self.N + (i - j)) % self.N) / self.N
->>>>>>> ab436184
 
     def print_array_custom(self, B: list, name: str):
         for i in range(0, self.M):
             for j in range(0, self.N):
                 if (i * self.M + j) % 20 == 0:
                     self.print_message('\n')
-<<<<<<< HEAD
-                self.print_value(B[i, j])
-=======
                 self.print_value(B[i][j])
->>>>>>> ab436184
 
     def kernel(self, alpha, A: list, B: list):
         # BLAS parameters
@@ -139,10 +123,6 @@
         for i in range(0, self.M):
             for j in range(0, self.N):
                 for k in range(i + 1, self.M):
-<<<<<<< HEAD
-                    B[i, j] += A[k, i] * B[k, j]
-                B[i, j] = alpha * B[i, j]
-=======
                     B[i][j] += A[k][i] * B[k][j]
                 B[i][j] = alpha * B[i][j]
 # scop end
@@ -180,33 +160,16 @@
                 for k in range(i + 1, self.M):
                     B[self.N * i + j] += A[self.M * k + i] * B[self.N * k + j]
                 B[self.N * i + j] = alpha * B[self.N * i + j]
->>>>>>> ab436184
 # scop end
 
 
-<<<<<<< HEAD
-        A = self.create_array(2, [self.M, self.M], self.DATA_TYPE(0))
-        B = self.create_array(2, [self.M, self.N], self.DATA_TYPE(0))
-=======
 class _TrmmNumPy(Trmm):
->>>>>>> ab436184
 
     def __new__(cls, options: dict, parameters: PolyBenchParameters):
         return object.__new__(_TrmmNumPy)
 
-<<<<<<< HEAD
-        # Start instruments
-        self.start_instruments()
-
-        # Run kernel
-        self.kernel(alpha, A, B)
-
-        # Stop and print instruments
-        self.stop_instruments()
-=======
     def __init__(self, options: dict, parameters: PolyBenchParameters):
         super().__init__(options, parameters)
->>>>>>> ab436184
 
     def initialize_array(self, A: ndarray, B: ndarray):
         for i in range(0, self.M):
