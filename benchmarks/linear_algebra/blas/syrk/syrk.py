--- conflicted
+++ resolved
@@ -97,30 +97,18 @@
     def initialize_array(self, C: list, A: list):
         for i in range(0, self.N):
             for j in range(0, self.M):
-<<<<<<< HEAD
-                A[i, j] = self.DATA_TYPE((i * j + 1) % self.N) / self.N
-
-        for i in range(0, self.N):
-            for j in range(0, self.N):
-                C[i, j] = self.DATA_TYPE((i * j + 2) % self.M) / self.M
-=======
                 A[i][j] = self.DATA_TYPE((i * j + 1) % self.N) / self.N
 
         for i in range(0, self.N):
             for j in range(0, self.N):
                 C[i][j] = self.DATA_TYPE((i * j + 2) % self.M) / self.M
->>>>>>> ab436184
 
     def print_array_custom(self, C: list, name: str):
         for i in range(0, self.N):
             for j in range(0, self.N):
                 if (i * self.N + j) % 20 == 0:
                     self.print_message('\n')
-<<<<<<< HEAD
-                self.print_value(C[i, j])
-=======
                 self.print_value(C[i][j])
->>>>>>> ab436184
 
     def kernel(self, alpha, beta, C: list, A: list):
         # BLAS PARAMS
@@ -132,9 +120,6 @@
 # scop begin
         for i in range(0, self.N):
             for j in range(0, i + 1):
-<<<<<<< HEAD
-                C[i, j] *= beta
-=======
                 C[i][j] *= beta
 
             for k in range(0, self.M):
@@ -172,37 +157,20 @@
         for i in range(0, self.N):
             for j in range(0, i + 1):
                 C[self.N * i + j] *= beta
->>>>>>> ab436184
 
             for k in range(0, self.M):
                 for j in range(0, i + 1):
-                    C[i, j] += alpha * A[i, k] * A[j, k]
+                    C[self.N * i + j] += alpha * A[self.M * i + k] * A[self.M * j + k]
 # scop end
 
 
-<<<<<<< HEAD
-        C = self.create_array(2, [self.N, self.N], self.DATA_TYPE(0))
-        A = self.create_array(2, [self.N, self.M], self.DATA_TYPE(0))
-=======
 class _SyrkNumPy(Syrk):
->>>>>>> ab436184
 
     def __new__(cls, options: dict, parameters: PolyBenchParameters):
         return object.__new__(_SyrkNumPy)
 
-<<<<<<< HEAD
-        # Start instruments
-        self.start_instruments()
-
-        # Run kernel
-        self.kernel(alpha, beta, C, A)
-
-        # Stop and print instruments
-        self.stop_instruments()
-=======
     def __init__(self, options: dict, parameters: PolyBenchParameters):
         super().__init__(options, parameters)
->>>>>>> ab436184
 
     def initialize_array(self, C: ndarray, A: ndarray):
         for i in range(0, self.N):
