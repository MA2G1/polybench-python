# Copyright 2019 Miguel Angel Abella Gonzalez <miguel.abella@udc.es>
#
# Licensed under the Apache License, Version 2.0 (the "License");
# you may not use this file except in compliance with the License.
# You may obtain a copy of the License at
#
#   http://www.apache.org/licenses/LICENSE-2.0
#
# Unless required by applicable law or agreed to in writing, software
# distributed under the License is distributed on an "AS IS" BASIS,
# WITHOUT WARRANTIES OR CONDITIONS OF ANY KIND, either express or implied.
# See the License for the specific language governing permissions and
# limitations under the License.

"""<replace_with_module_description>"""

from benchmarks.polybench import PolyBench
from benchmarks.polybench_classes import PolyBenchParameters
from benchmarks.polybench_options import ArrayImplementation
from numpy.core.multiarray import ndarray


class Lu(PolyBench):

    def __new__(cls, options: dict, parameters: PolyBenchParameters):
        implementation = options['array_implementation']
        if implementation == ArrayImplementation.LIST:
            return _LuList.__new__(cls, options, parameters)
        elif implementation == ArrayImplementation.LIST_FLATTENED:
            return _LuListFlattened.__new__(cls, options, parameters)
        elif implementation == ArrayImplementation.NUMPY:
            return _LuNumPy.__new__(cls, options, parameters)

    def __init__(self, options: dict, parameters: PolyBenchParameters):
        super().__init__(options)

        # Validate inputs
        if not isinstance(parameters, PolyBenchParameters):
            raise AssertionError(f'Invalid parameter "parameters": "{parameters}"')

        # The parameters hold the necessary information obtained from "polybench.spec" file
        params = parameters.DataSets.get(self.DATASET_SIZE)
        if not isinstance(params, dict):
            raise NotImplementedError(f'Dataset size "{self.DATASET_SIZE.name}" not implemented '
                                      f'for {parameters.Category}/{parameters.Name}.')

        # Adjust the data type and print modifier according to the data type
        self.DATA_TYPE = parameters.DataType
        self.set_print_modifier(parameters.DataType)

        # Set up problem size from the given parameters (adapt this part with appropriate parameters)
        self.N = params.get('N')

<<<<<<< HEAD
    def initialize_array(self, A: list):
        for i in range(0, self.N):
            for j in range(0, i + 1):
                A[i, j] = -self.DATA_TYPE(j % self.N) / self.N + 1

            for j in range(i + 1, self.N):
                A[i, j] = self.DATA_TYPE(0)
            A[i, i] = self.DATA_TYPE(1)

        # Make the matrix positive semi-definite.
        # not necessary for LU, but using same code as cholesky
        B = self.create_array(2, [self.N], self.DATA_TYPE(0))

        for t in range(0, self.N):
            for r in range(0, self.N):
                for s in range(0, self.N):
                    B[r, s] += A[r, t] * A[s, t]

        for r in range(0, self.N):
            for s in range(0, self.N):
                A[r, s] = B[r, s]

    def print_array_custom(self, A: list, name: str):
=======
    def run_benchmark(self):
        # Create data structures (arrays, auxiliary variables, etc.)
        A = self.create_array(2, [self.N, self.N], self.DATA_TYPE(0))

        # Initialize data structures
        self.initialize_array(A)

        # Start instruments
        self.start_instruments()

        # Run kernel
        self.kernel(A)

        # Stop and print instruments
        self.stop_instruments()

        # Return printable data as a list of tuples ('name', value).
        # Each tuple element must have the following format:
        #   (A: str, B: matrix)
        #     - A: a representative name for the data (this string will be printed out)
        #     - B: the actual data structure holding the computed result
        #
        # The syntax for the return statement would then be:
        #   - For single data structure results:
        #     return [('data_name', data)]
        #   - For multiple data structure results:
        #     return [('matrix1', m1), ('matrix2', m2), ... ]
        return [('A', A)]


class _LuList(Lu):

    def __new__(cls, options: dict, parameters: PolyBenchParameters):
        return object.__new__(_LuList)

    def __init__(self, options: dict, parameters: PolyBenchParameters):
        super().__init__(options, parameters)

    def initialize_array(self, A: list):
        for i in range(0, self.N):
            for j in range(0, i + 1):
                A[i][j] = -self.DATA_TYPE(j % self.N) / self.N + 1

            for j in range(i + 1, self.N):
                A[i][j] = self.DATA_TYPE(0)
            A[i][i] = self.DATA_TYPE(1)

        # Make the matrix positive semi-definite.
        # not necessary for LU, but using same code as cholesky
        B = self.create_array(2, [self.N], self.DATA_TYPE(0))

        for t in range(0, self.N):
            for r in range(0, self.N):
                for s in range(0, self.N):
                    B[r][s] += A[r][t] * A[s][t]

        for r in range(0, self.N):
            for s in range(0, self.N):
                A[r][s] = B[r][s]

    def print_array_custom(self, A: list, name: str):
        for i in range(0, self.N):
            for j in range(0, self.N):
                if (i * self.N + j) % 20 == 0:
                    self.print_message('\n')
                self.print_value(A[i][j])

    def kernel(self, A: list):
# scop begin
>>>>>>> ab436184
        for i in range(0, self.N):
            for j in range(0, self.N):
                if (i * self.N + j) % 20 == 0:
                    self.print_message('\n')
                self.print_value(A[i, j])

<<<<<<< HEAD
=======
            for j in range(i, self.N):
                for k in range(0, i):
                    A[i][j] -= A[i][k] * A[k][j]
# scop end


class _LuListFlattened(Lu):

    def __new__(cls, options: dict, parameters: PolyBenchParameters):
        return object.__new__(_LuListFlattened)

    def __init__(self, options: dict, parameters: PolyBenchParameters):
        super().__init__(options, parameters)

    def initialize_array(self, A: list):
        for i in range(0, self.N):
            for j in range(0, i + 1):
                A[self.N * i + j] = -self.DATA_TYPE(j % self.N) / self.N + 1

            for j in range(i + 1, self.N):
                A[self.N * i + j] = self.DATA_TYPE(0)
            A[self.N * i + i] = self.DATA_TYPE(1)

        # Make the matrix positive semi-definite.
        # not necessary for LU, but using same code as cholesky
        B = self.create_array(1, [self.N * self.N], self.DATA_TYPE(0))

        for t in range(0, self.N):
            for r in range(0, self.N):
                for s in range(0, self.N):
                    B[self.N * r + s] += A[self.N * r + t] * A[self.N * s + t]

        for r in range(0, self.N):
            for s in range(0, self.N):
                A[self.N * r + s] = B[self.N * r + s]

    def print_array_custom(self, A: list, name: str):
        for i in range(0, self.N):
            for j in range(0, self.N):
                if (i * self.N + j) % 20 == 0:
                    self.print_message('\n')
                self.print_value(A[self.N * i + j])

>>>>>>> ab436184
    def kernel(self, A: list):
# scop begin
        for i in range(0, self.N):
            for j in range(0, i):
                for k in range(0, j):
                    A[i, j] -= A[i, k] * A[k, j]
                A[i, j] /= A[j, j]

            for j in range(i, self.N):
                for k in range(0, i):
                    A[i, j] -= A[i, k] * A[k, j]
# scop end

<<<<<<< HEAD
    def run_benchmark(self):
        # Create data structures (arrays, auxiliary variables, etc.)
        A = self.create_array(2, [self.N, self.N], self.DATA_TYPE(0))
=======
>>>>>>> ab436184

class _LuNumPy(Lu):

<<<<<<< HEAD
        # Start instruments
        self.start_instruments()

        # Run kernel
        self.kernel(A)

        # Stop and print instruments
        self.stop_instruments()
=======
    def __new__(cls, options: dict, parameters: PolyBenchParameters):
        return object.__new__(_LuNumPy)
>>>>>>> ab436184

    def __init__(self, options: dict, parameters: PolyBenchParameters):
        super().__init__(options, parameters)

    def initialize_array(self, A: ndarray):
        for i in range(0, self.N):
            for j in range(0, i + 1):
                A[i, j] = -self.DATA_TYPE(j % self.N) / self.N + 1

            for j in range(i + 1, self.N):
                A[i, j] = self.DATA_TYPE(0)
            A[i, i] = self.DATA_TYPE(1)

        # Make the matrix positive semi-definite.
        # not necessary for LU, but using same code as cholesky
        B = self.create_array(2, [self.N], self.DATA_TYPE(0))

        for t in range(0, self.N):
            for r in range(0, self.N):
                for s in range(0, self.N):
                    B[r, s] += A[r, t] * A[s, t]

        for r in range(0, self.N):
            for s in range(0, self.N):
                A[r, s] = B[r, s]

    def print_array_custom(self, A: ndarray, name: str):
        for i in range(0, self.N):
            for j in range(0, self.N):
                if (i * self.N + j) % 20 == 0:
                    self.print_message('\n')
                self.print_value(A[i, j])

    def kernel(self, A: ndarray):
# scop begin
        for i in range(0, self.N):
            for j in range(0, i):
                for k in range(0, j):
                    A[i, j] -= A[i, k] * A[k, j]
                A[i, j] /= A[j, j]

            for j in range(i, self.N):
                for k in range(0, i):
                    A[i, j] -= A[i, k] * A[k, j]
# scop end<|MERGE_RESOLUTION|>--- conflicted
+++ resolved
@@ -51,31 +51,6 @@
         # Set up problem size from the given parameters (adapt this part with appropriate parameters)
         self.N = params.get('N')
 
-<<<<<<< HEAD
-    def initialize_array(self, A: list):
-        for i in range(0, self.N):
-            for j in range(0, i + 1):
-                A[i, j] = -self.DATA_TYPE(j % self.N) / self.N + 1
-
-            for j in range(i + 1, self.N):
-                A[i, j] = self.DATA_TYPE(0)
-            A[i, i] = self.DATA_TYPE(1)
-
-        # Make the matrix positive semi-definite.
-        # not necessary for LU, but using same code as cholesky
-        B = self.create_array(2, [self.N], self.DATA_TYPE(0))
-
-        for t in range(0, self.N):
-            for r in range(0, self.N):
-                for s in range(0, self.N):
-                    B[r, s] += A[r, t] * A[s, t]
-
-        for r in range(0, self.N):
-            for s in range(0, self.N):
-                A[r, s] = B[r, s]
-
-    def print_array_custom(self, A: list, name: str):
-=======
     def run_benchmark(self):
         # Create data structures (arrays, auxiliary variables, etc.)
         A = self.create_array(2, [self.N, self.N], self.DATA_TYPE(0))
@@ -145,60 +120,107 @@
 
     def kernel(self, A: list):
 # scop begin
->>>>>>> ab436184
+        for i in range(0, self.N):
+            for j in range(0, i):
+                for k in range(0, j):
+                    A[i][j] -= A[i][k] * A[k][j]
+                A[i][j] /= A[j][j]
+
+            for j in range(i, self.N):
+                for k in range(0, i):
+                    A[i][j] -= A[i][k] * A[k][j]
+# scop end
+
+
+class _LuListFlattened(Lu):
+
+    def __new__(cls, options: dict, parameters: PolyBenchParameters):
+        return object.__new__(_LuListFlattened)
+
+    def __init__(self, options: dict, parameters: PolyBenchParameters):
+        super().__init__(options, parameters)
+
+    def initialize_array(self, A: list):
+        for i in range(0, self.N):
+            for j in range(0, i + 1):
+                A[self.N * i + j] = -self.DATA_TYPE(j % self.N) / self.N + 1
+
+            for j in range(i + 1, self.N):
+                A[self.N * i + j] = self.DATA_TYPE(0)
+            A[self.N * i + i] = self.DATA_TYPE(1)
+
+        # Make the matrix positive semi-definite.
+        # not necessary for LU, but using same code as cholesky
+        B = self.create_array(1, [self.N * self.N], self.DATA_TYPE(0))
+
+        for t in range(0, self.N):
+            for r in range(0, self.N):
+                for s in range(0, self.N):
+                    B[self.N * r + s] += A[self.N * r + t] * A[self.N * s + t]
+
+        for r in range(0, self.N):
+            for s in range(0, self.N):
+                A[self.N * r + s] = B[self.N * r + s]
+
+    def print_array_custom(self, A: list, name: str):
+        for i in range(0, self.N):
+            for j in range(0, self.N):
+                if (i * self.N + j) % 20 == 0:
+                    self.print_message('\n')
+                self.print_value(A[self.N * i + j])
+
+    def kernel(self, A: list):
+# scop begin
+        for i in range(0, self.N):
+            for j in range(0, i):
+                for k in range(0, j):
+                    A[self.N * i + j] -= A[self.N * i + k] * A[self.N * k + j]
+                A[self.N * i + j] /= A[self.N * j + j]
+
+            for j in range(i, self.N):
+                for k in range(0, i):
+                    A[self.N * i + j] -= A[self.N * i + k] * A[self.N * k + j]
+# scop end
+
+
+class _LuNumPy(Lu):
+
+    def __new__(cls, options: dict, parameters: PolyBenchParameters):
+        return object.__new__(_LuNumPy)
+
+    def __init__(self, options: dict, parameters: PolyBenchParameters):
+        super().__init__(options, parameters)
+
+    def initialize_array(self, A: ndarray):
+        for i in range(0, self.N):
+            for j in range(0, i + 1):
+                A[i, j] = -self.DATA_TYPE(j % self.N) / self.N + 1
+
+            for j in range(i + 1, self.N):
+                A[i, j] = self.DATA_TYPE(0)
+            A[i, i] = self.DATA_TYPE(1)
+
+        # Make the matrix positive semi-definite.
+        # not necessary for LU, but using same code as cholesky
+        B = self.create_array(2, [self.N], self.DATA_TYPE(0))
+
+        for t in range(0, self.N):
+            for r in range(0, self.N):
+                for s in range(0, self.N):
+                    B[r, s] += A[r, t] * A[s, t]
+
+        for r in range(0, self.N):
+            for s in range(0, self.N):
+                A[r, s] = B[r, s]
+
+    def print_array_custom(self, A: ndarray, name: str):
         for i in range(0, self.N):
             for j in range(0, self.N):
                 if (i * self.N + j) % 20 == 0:
                     self.print_message('\n')
                 self.print_value(A[i, j])
 
-<<<<<<< HEAD
-=======
-            for j in range(i, self.N):
-                for k in range(0, i):
-                    A[i][j] -= A[i][k] * A[k][j]
-# scop end
-
-
-class _LuListFlattened(Lu):
-
-    def __new__(cls, options: dict, parameters: PolyBenchParameters):
-        return object.__new__(_LuListFlattened)
-
-    def __init__(self, options: dict, parameters: PolyBenchParameters):
-        super().__init__(options, parameters)
-
-    def initialize_array(self, A: list):
-        for i in range(0, self.N):
-            for j in range(0, i + 1):
-                A[self.N * i + j] = -self.DATA_TYPE(j % self.N) / self.N + 1
-
-            for j in range(i + 1, self.N):
-                A[self.N * i + j] = self.DATA_TYPE(0)
-            A[self.N * i + i] = self.DATA_TYPE(1)
-
-        # Make the matrix positive semi-definite.
-        # not necessary for LU, but using same code as cholesky
-        B = self.create_array(1, [self.N * self.N], self.DATA_TYPE(0))
-
-        for t in range(0, self.N):
-            for r in range(0, self.N):
-                for s in range(0, self.N):
-                    B[self.N * r + s] += A[self.N * r + t] * A[self.N * s + t]
-
-        for r in range(0, self.N):
-            for s in range(0, self.N):
-                A[self.N * r + s] = B[self.N * r + s]
-
-    def print_array_custom(self, A: list, name: str):
-        for i in range(0, self.N):
-            for j in range(0, self.N):
-                if (i * self.N + j) % 20 == 0:
-                    self.print_message('\n')
-                self.print_value(A[self.N * i + j])
-
->>>>>>> ab436184
-    def kernel(self, A: list):
+    def kernel(self, A: ndarray):
 # scop begin
         for i in range(0, self.N):
             for j in range(0, i):
@@ -209,72 +231,4 @@
             for j in range(i, self.N):
                 for k in range(0, i):
                     A[i, j] -= A[i, k] * A[k, j]
-# scop end
-
-<<<<<<< HEAD
-    def run_benchmark(self):
-        # Create data structures (arrays, auxiliary variables, etc.)
-        A = self.create_array(2, [self.N, self.N], self.DATA_TYPE(0))
-=======
->>>>>>> ab436184
-
-class _LuNumPy(Lu):
-
-<<<<<<< HEAD
-        # Start instruments
-        self.start_instruments()
-
-        # Run kernel
-        self.kernel(A)
-
-        # Stop and print instruments
-        self.stop_instruments()
-=======
-    def __new__(cls, options: dict, parameters: PolyBenchParameters):
-        return object.__new__(_LuNumPy)
->>>>>>> ab436184
-
-    def __init__(self, options: dict, parameters: PolyBenchParameters):
-        super().__init__(options, parameters)
-
-    def initialize_array(self, A: ndarray):
-        for i in range(0, self.N):
-            for j in range(0, i + 1):
-                A[i, j] = -self.DATA_TYPE(j % self.N) / self.N + 1
-
-            for j in range(i + 1, self.N):
-                A[i, j] = self.DATA_TYPE(0)
-            A[i, i] = self.DATA_TYPE(1)
-
-        # Make the matrix positive semi-definite.
-        # not necessary for LU, but using same code as cholesky
-        B = self.create_array(2, [self.N], self.DATA_TYPE(0))
-
-        for t in range(0, self.N):
-            for r in range(0, self.N):
-                for s in range(0, self.N):
-                    B[r, s] += A[r, t] * A[s, t]
-
-        for r in range(0, self.N):
-            for s in range(0, self.N):
-                A[r, s] = B[r, s]
-
-    def print_array_custom(self, A: ndarray, name: str):
-        for i in range(0, self.N):
-            for j in range(0, self.N):
-                if (i * self.N + j) % 20 == 0:
-                    self.print_message('\n')
-                self.print_value(A[i, j])
-
-    def kernel(self, A: ndarray):
-# scop begin
-        for i in range(0, self.N):
-            for j in range(0, i):
-                for k in range(0, j):
-                    A[i, j] -= A[i, k] * A[k, j]
-                A[i, j] /= A[j, j]
-
-            for j in range(i, self.N):
-                for k in range(0, i):
-                    A[i, j] -= A[i, k] * A[k, j]
 # scop end