# Copyright 2019 Miguel Angel Abella Gonzalez <miguel.abella@udc.es>
#
# Licensed under the Apache License, Version 2.0 (the "License");
# you may not use this file except in compliance with the License.
# You may obtain a copy of the License at
#
#   http://www.apache.org/licenses/LICENSE-2.0
#
# Unless required by applicable law or agreed to in writing, software
# distributed under the License is distributed on an "AS IS" BASIS,
# WITHOUT WARRANTIES OR CONDITIONS OF ANY KIND, either express or implied.
# See the License for the specific language governing permissions and
# limitations under the License.

"""<replace_with_module_description>"""

from benchmarks.polybench import PolyBench
from benchmarks.polybench_classes import PolyBenchParameters
from benchmarks.polybench_options import ArrayImplementation
from numpy.core.multiarray import ndarray
import math


class Gramschmidt(PolyBench):

    def __new__(cls, options: dict, parameters: PolyBenchParameters):
        implementation = options['array_implementation']
        if implementation == ArrayImplementation.LIST:
            return _GramschmidtList.__new__(cls, options, parameters)
        elif implementation == ArrayImplementation.LIST_FLATTENED:
            return _GramschmidtListFlattened.__new__(cls, options, parameters)
        elif implementation == ArrayImplementation.NUMPY:
            return _GramschmidtNumPy.__new__(cls, options, parameters)

    def __init__(self, options: dict, parameters: PolyBenchParameters):
        super().__init__(options)

        # Validate inputs
        if not isinstance(parameters, PolyBenchParameters):
            raise AssertionError(f'Invalid parameter "parameters": "{parameters}"')

        # The parameters hold the necessary information obtained from "polybench.spec" file
        params = parameters.DataSets.get(self.DATASET_SIZE)
        if not isinstance(params, dict):
            raise NotImplementedError(f'Dataset size "{self.DATASET_SIZE.name}" not implemented '
                                      f'for {parameters.Category}/{parameters.Name}.')

        # Adjust the data type and print modifier according to the data type
        self.DATA_TYPE = parameters.DataType
        self.set_print_modifier(parameters.DataType)

        # Set up problem size from the given parameters (adapt this part with appropriate parameters)
        self.M = params.get('M')
        self.N = params.get('N')

<<<<<<< HEAD
    def initialize_array(self, A: list, R: list, Q: list):
        for i in range(0, self.M):
            for j in range(0, self.N):
                A[i, j] = ((self.DATA_TYPE((i * j) % self.M) / self.M) * 100) + 10
                Q[i, j] = 0.0

        for i in range(0, self.N):
            for j in range(0, self.N):
                R[i, j] = 0.0
=======
    def run_benchmark(self):
        # Create data structures (arrays, auxiliary variables, etc.)
        A = self.create_array(2, [self.M, self.N], self.DATA_TYPE(0))
        R = self.create_array(2, [self.N, self.N], self.DATA_TYPE(0))
        Q = self.create_array(2, [self.M, self.N], self.DATA_TYPE(0))

        # Initialize data structures
        self.initialize_array(A, R, Q)

        # Start instruments
        self.start_instruments()

        # Run kernel
        self.kernel(A, R, Q)

        # Stop and print instruments
        self.stop_instruments()

        # Return printable data as a list of tuples ('name', value).
        # Each tuple element must have the following format:
        #   (A: str, B: matrix)
        #     - A: a representative name for the data (this string will be printed out)
        #     - B: the actual data structure holding the computed result
        #
        # The syntax for the return statement would then be:
        #   - For single data structure results:
        #     return [('data_name', data)]
        #   - For multiple data structure results:
        #     return [('matrix1', m1), ('matrix2', m2), ... ]
        return [('R', R), ('Q', Q)]


class _GramschmidtList(Gramschmidt):

    def __new__(cls, options: dict, parameters: PolyBenchParameters):
        return object.__new__(_GramschmidtList)

    def __init__(self, options: dict, parameters: PolyBenchParameters):
        super().__init__(options, parameters)

    def initialize_array(self, A: list, R: list, Q: list):
        for i in range(0, self.M):
            for j in range(0, self.N):
                A[i][j] = ((self.DATA_TYPE((i * j) % self.M) / self.M) * 100) + 10
                Q[i][j] = 0.0

        for i in range(0, self.N):
            for j in range(0, self.N):
                R[i][j] = 0.0
>>>>>>> ab436184

    def print_array_custom(self, array: list, name: str):
        if name == 'R':
            loop_bound = self.N
        else:
            loop_bound = self.M

        for i in range(0, loop_bound):
            for j in range(0, self.N):
                if (i * self.N + j) % 20 == 0:
                    self.print_message('\n')
<<<<<<< HEAD
                self.print_value(array[i, j])
=======
                self.print_value(array[i][j])
>>>>>>> ab436184

    def kernel(self, A: list, R: list, Q: list):
# scop begin
        for k in range(0, self.N):
            nrm = 0.0
            for i in range(0, self.M):
<<<<<<< HEAD
                nrm += A[i, k] * A[i, k]
            R[k, k] = math.sqrt(nrm)
=======
                nrm += A[i][k] * A[i][k]
            R[k][k] = math.sqrt(nrm)

            for i in range(0, self.M):
                Q[i][k] = A[i][k] / R[k][k]

            for j in range(k + 1, self.N):
                R[k][j] = 0.0
                for i in range(0, self.M):
                    R[k][j] += Q[i][k] * A[i][j]

                for i in range(0, self.M):
                    A[i][j] = A[i][j] - Q[i][k] * R[k][j]
# scop end


class _GramschmidtListFlattened(Gramschmidt):

    def __new__(cls, options: dict, parameters: PolyBenchParameters):
        return object.__new__(_GramschmidtListFlattened)

    def __init__(self, options: dict, parameters: PolyBenchParameters):
        super().__init__(options, parameters)

    def initialize_array(self, A: list, R: list, Q: list):
        for i in range(0, self.M):
            for j in range(0, self.N):
                A[self.N * i + j] = ((self.DATA_TYPE((i * j) % self.M) / self.M) * 100) + 10
                Q[self.N * i + j] = 0.0

        for i in range(0, self.N):
            for j in range(0, self.N):
                R[self.N * i + j] = 0.0

    def print_array_custom(self, array: list, name: str):
        if name == 'R':
            loop_bound = self.N
        else:
            loop_bound = self.M

        for i in range(0, loop_bound):
            for j in range(0, self.N):
                if (i * self.N + j) % 20 == 0:
                    self.print_message('\n')
                self.print_value(array[self.N * i + j])

    def kernel(self, A: list, R: list, Q: list):
# scop begin
        for k in range(0, self.N):
            nrm = 0.0
            for i in range(0, self.M):
                nrm += A[self.N * i + k] * A[self.N * i + k]
            R[self.N * k + k] = math.sqrt(nrm)
>>>>>>> ab436184

            for i in range(0, self.M):
                Q[i, k] = A[i, k] / R[k, k]

            for j in range(k + 1, self.N):
                R[k, j] = 0.0
                for i in range(0, self.M):
                    R[k, j] += Q[i, k] * A[i, j]

                for i in range(0, self.M):
                    A[i, j] = A[i, j] - Q[i, k] * R[k, j]
# scop end

<<<<<<< HEAD
    def run_benchmark(self):
        # Create data structures (arrays, auxiliary variables, etc.)
        A = self.create_array(2, [self.M, self.N], self.DATA_TYPE(0))
        R = self.create_array(2, [self.N, self.N], self.DATA_TYPE(0))
        Q = self.create_array(2, [self.M, self.N], self.DATA_TYPE(0))
=======
>>>>>>> ab436184

class _GramschmidtNumPy(Gramschmidt):

<<<<<<< HEAD
        # Start instruments
        self.start_instruments()

        # Run kernel
        self.kernel(A, R, Q)

        # Stop and print instruments
        self.stop_instruments()
=======
    def __new__(cls, options: dict, parameters: PolyBenchParameters):
        return object.__new__(_GramschmidtNumPy)

    def __init__(self, options: dict, parameters: PolyBenchParameters):
        super().__init__(options, parameters)

    def initialize_array(self, A: ndarray, R: ndarray, Q: ndarray):
        for i in range(0, self.M):
            for j in range(0, self.N):
                A[i, j] = ((self.DATA_TYPE((i * j) % self.M) / self.M) * 100) + 10
                Q[i, j] = 0.0

        for i in range(0, self.N):
            for j in range(0, self.N):
                R[i, j] = 0.0

    def print_array_custom(self, array: ndarray, name: str):
        if name == 'R':
            loop_bound = self.N
        else:
            loop_bound = self.M
>>>>>>> ab436184

        for i in range(0, loop_bound):
            for j in range(0, self.N):
                if (i * self.N + j) % 20 == 0:
                    self.print_message('\n')
                self.print_value(array[i, j])

    def kernel(self, A: ndarray, R: ndarray, Q: ndarray):
# scop begin
        for k in range(0, self.N):
            nrm = 0.0
            for i in range(0, self.M):
                nrm += A[i, k] * A[i, k]
            R[k, k] = math.sqrt(nrm)

            for i in range(0, self.M):
                Q[i, k] = A[i, k] / R[k, k]

            for j in range(k + 1, self.N):
                R[k, j] = 0.0
                for i in range(0, self.M):
                    R[k, j] += Q[i, k] * A[i, j]

                for i in range(0, self.M):
                    A[i, j] = A[i, j] - Q[i, k] * R[k, j]
# scop end<|MERGE_RESOLUTION|>--- conflicted
+++ resolved
@@ -53,17 +53,6 @@
         self.M = params.get('M')
         self.N = params.get('N')
 
-<<<<<<< HEAD
-    def initialize_array(self, A: list, R: list, Q: list):
-        for i in range(0, self.M):
-            for j in range(0, self.N):
-                A[i, j] = ((self.DATA_TYPE((i * j) % self.M) / self.M) * 100) + 10
-                Q[i, j] = 0.0
-
-        for i in range(0, self.N):
-            for j in range(0, self.N):
-                R[i, j] = 0.0
-=======
     def run_benchmark(self):
         # Create data structures (arrays, auxiliary variables, etc.)
         A = self.create_array(2, [self.M, self.N], self.DATA_TYPE(0))
@@ -113,7 +102,6 @@
         for i in range(0, self.N):
             for j in range(0, self.N):
                 R[i][j] = 0.0
->>>>>>> ab436184
 
     def print_array_custom(self, array: list, name: str):
         if name == 'R':
@@ -125,21 +113,13 @@
             for j in range(0, self.N):
                 if (i * self.N + j) % 20 == 0:
                     self.print_message('\n')
-<<<<<<< HEAD
-                self.print_value(array[i, j])
-=======
                 self.print_value(array[i][j])
->>>>>>> ab436184
 
     def kernel(self, A: list, R: list, Q: list):
 # scop begin
         for k in range(0, self.N):
             nrm = 0.0
             for i in range(0, self.M):
-<<<<<<< HEAD
-                nrm += A[i, k] * A[i, k]
-            R[k, k] = math.sqrt(nrm)
-=======
                 nrm += A[i][k] * A[i][k]
             R[k][k] = math.sqrt(nrm)
 
@@ -193,41 +173,22 @@
             for i in range(0, self.M):
                 nrm += A[self.N * i + k] * A[self.N * i + k]
             R[self.N * k + k] = math.sqrt(nrm)
->>>>>>> ab436184
-
-            for i in range(0, self.M):
-                Q[i, k] = A[i, k] / R[k, k]
+
+            for i in range(0, self.M):
+                Q[self.N * i + k] = A[self.N * i + k] / R[self.N * k + k]
 
             for j in range(k + 1, self.N):
-                R[k, j] = 0.0
-                for i in range(0, self.M):
-                    R[k, j] += Q[i, k] * A[i, j]
-
-                for i in range(0, self.M):
-                    A[i, j] = A[i, j] - Q[i, k] * R[k, j]
+                R[self.N * k + j] = 0.0
+                for i in range(0, self.M):
+                    R[self.N * k + j] += Q[self.N * i + k] * A[self.N * i + j]
+
+                for i in range(0, self.M):
+                    A[self.N * i + j] = A[self.N * i + j] - Q[self.N * i + k] * R[self.N * k + j]
 # scop end
 
-<<<<<<< HEAD
-    def run_benchmark(self):
-        # Create data structures (arrays, auxiliary variables, etc.)
-        A = self.create_array(2, [self.M, self.N], self.DATA_TYPE(0))
-        R = self.create_array(2, [self.N, self.N], self.DATA_TYPE(0))
-        Q = self.create_array(2, [self.M, self.N], self.DATA_TYPE(0))
-=======
->>>>>>> ab436184
 
 class _GramschmidtNumPy(Gramschmidt):
 
-<<<<<<< HEAD
-        # Start instruments
-        self.start_instruments()
-
-        # Run kernel
-        self.kernel(A, R, Q)
-
-        # Stop and print instruments
-        self.stop_instruments()
-=======
     def __new__(cls, options: dict, parameters: PolyBenchParameters):
         return object.__new__(_GramschmidtNumPy)
 
@@ -249,7 +210,6 @@
             loop_bound = self.N
         else:
             loop_bound = self.M
->>>>>>> ab436184
 
         for i in range(0, loop_bound):
             for j in range(0, self.N):
