# Copyright 2019 Miguel Angel Abella Gonzalez <miguel.abella@udc.es>
#
# Licensed under the Apache License, Version 2.0 (the "License");
# you may not use this file except in compliance with the License.
# You may obtain a copy of the License at
#
#   http://www.apache.org/licenses/LICENSE-2.0
#
# Unless required by applicable law or agreed to in writing, software
# distributed under the License is distributed on an "AS IS" BASIS,
# WITHOUT WARRANTIES OR CONDITIONS OF ANY KIND, either express or implied.
# See the License for the specific language governing permissions and
# limitations under the License.

"""<replace_with_module_description>"""

from benchmarks.polybench import PolyBench, PolyBenchParameters
import math


class Gramschmidt(PolyBench):

    def __init__(self, options: dict, parameters: PolyBenchParameters):
        super().__init__(options)

        # Validate inputs
        if not isinstance(parameters, PolyBenchParameters):
            raise AssertionError(f'Invalid parameter "parameters": "{parameters}"')

        # The parameters hold the necessary information obtained from "polybench.spec" file
        params = parameters.DataSets.get(self.DATASET_SIZE)
        if not isinstance(params, dict):
            raise NotImplementedError(f'Dataset size "{self.DATASET_SIZE.name}" not implemented '
                                      f'for {parameters.Category}/{parameters.Name}.')

        # Adjust the data type and print modifier according to the data type
        self.DATA_TYPE = parameters.DataType
        self.set_print_modifier(parameters.DataType)

        # Set up problem size from the given parameters (adapt this part with appropriate parameters)
        self.M = params.get('M')
        self.N = params.get('N')

    def initialize_array(self, A: list, R: list, Q: list):
<<<<<<< HEAD
        if self.POLYBENCH_FLATTEN_LISTS:
            for i in range(0, self.M):
                for j in range(0, self.N):
                    A[self.N * i + j] = ((self.DATA_TYPE((i * j) % self.M) / self.M) * 100) + 10
                    Q[self.N * i + j] = 0.0

            for i in range(0, self.N):
                for j in range(0, self.N):
                    R[self.N * i + j] = 0.0
        else:
            for i in range(0, self.M):
                for j in range(0, self.N):
                    A[i][j] = ((self.DATA_TYPE((i * j) % self.M) / self.M) * 100) + 10
                    Q[i][j] = 0.0

            for i in range(0, self.N):
                for j in range(0, self.N):
                    R[i][j] = 0.0
=======
        for i in range(0, self.M):
            for j in range(0, self.N):
                A[i, j] = ((self.DATA_TYPE((i * j) % self.M) / self.M) * 100) + 10
                Q[i, j] = 0.0

        for i in range(0, self.N):
            for j in range(0, self.N):
                R[i, j] = 0.0
>>>>>>> 55475d8c

    def print_array_custom(self, array: list, name: str):
        if name == 'R':
            loop_bound = self.N
        else:
            loop_bound = self.M

<<<<<<< HEAD
        if self.POLYBENCH_FLATTEN_LISTS:
            for i in range(0, loop_bound):
                for j in range(0, self.N):
                    if (i * self.N + j) % 20 == 0:
                        self.print_message('\n')
                    self.print_value(array[self.N * i + j])
        else:
            for i in range(0, loop_bound):
                for j in range(0, self.N):
                    if (i * self.N + j) % 20 == 0:
                        self.print_message('\n')
                    self.print_value(array[i][j])
=======
        for i in range(0, loop_bound):
            for j in range(0, self.N):
                if (i * self.N + j) % 20 == 0:
                    self.print_message('\n')
                self.print_value(array[i, j])
>>>>>>> 55475d8c

    def kernel(self, A: list, R: list, Q: list):
# scop begin
        for k in range(0, self.N):
            nrm = 0.0
            for i in range(0, self.M):
                nrm += A[i, k] * A[i, k]
            R[k, k] = math.sqrt(nrm)

            for i in range(0, self.M):
                Q[i, k] = A[i, k] / R[k, k]

            for j in range(k + 1, self.N):
                R[k, j] = 0.0
                for i in range(0, self.M):
                    R[k, j] += Q[i, k] * A[i, j]

                for i in range(0, self.M):
                    A[i, j] = A[i, j] - Q[i, k] * R[k, j]
# scop end

    def kernel_flat(self, A: list, R: list, Q: list):
# scop begin
        for k in range(0, self.N):
            nrm = 0.0
            for i in range(0, self.M):
                nrm += A[self.N * i + k] * A[self.N * i + k]
            R[self.N * k + k] = math.sqrt(nrm)

            for i in range(0, self.M):
                Q[self.N * i + k] = A[self.N * i + k] / R[self.N * k + k]

            for j in range(k + 1, self.N):
                R[self.N * k + j] = 0.0
                for i in range(0, self.M):
                    R[self.N * k + j] += Q[self.N * i + k] * A[self.N * i + j]

                for i in range(0, self.M):
                    A[self.N * i + j] = A[self.N * i + j] - Q[self.N * i + k] * R[self.N * k + j]
# scop end

    def run_benchmark(self):
        # Create data structures (arrays, auxiliary variables, etc.)
        if self.POLYBENCH_FLATTEN_LISTS:
            A = self.create_array(1, [self.M * self.N], self.DATA_TYPE(0))
            R = self.create_array(1, [self.N * self.N], self.DATA_TYPE(0))
            Q = self.create_array(1, [self.M * self.N], self.DATA_TYPE(0))
        else:
            A = self.create_array(2, [self.M, self.N], self.DATA_TYPE(0))
            R = self.create_array(2, [self.N, self.N], self.DATA_TYPE(0))
            Q = self.create_array(2, [self.M, self.N], self.DATA_TYPE(0))

        # Initialize data structures
        self.initialize_array(A, R, Q)

        if self.POLYBENCH_FLATTEN_LISTS:
            # Start instruments
            self.start_instruments()
            # Run kernel
            self.kernel_flat(A, R, Q)
            # Stop and print instruments
            self.stop_instruments()
        else:
            # Start instruments
            self.start_instruments()
            # Run kernel
            self.kernel(A, R, Q)
            # Stop and print instruments
            self.stop_instruments()

        # Return printable data as a list of tuples ('name', value).
        # Each tuple element must have the following format:
        #   (A: str, B: matrix)
        #     - A: a representative name for the data (this string will be printed out)
        #     - B: the actual data structure holding the computed result
        #
        # The syntax for the return statement would then be:
        #   - For single data structure results:
        #     return [('data_name', data)]
        #   - For multiple data structure results:
        #     return [('matrix1', m1), ('matrix2', m2), ... ]
        return [('R', R), ('Q', Q)]<|MERGE_RESOLUTION|>--- conflicted
+++ resolved
@@ -42,26 +42,6 @@
         self.N = params.get('N')
 
     def initialize_array(self, A: list, R: list, Q: list):
-<<<<<<< HEAD
-        if self.POLYBENCH_FLATTEN_LISTS:
-            for i in range(0, self.M):
-                for j in range(0, self.N):
-                    A[self.N * i + j] = ((self.DATA_TYPE((i * j) % self.M) / self.M) * 100) + 10
-                    Q[self.N * i + j] = 0.0
-
-            for i in range(0, self.N):
-                for j in range(0, self.N):
-                    R[self.N * i + j] = 0.0
-        else:
-            for i in range(0, self.M):
-                for j in range(0, self.N):
-                    A[i][j] = ((self.DATA_TYPE((i * j) % self.M) / self.M) * 100) + 10
-                    Q[i][j] = 0.0
-
-            for i in range(0, self.N):
-                for j in range(0, self.N):
-                    R[i][j] = 0.0
-=======
         for i in range(0, self.M):
             for j in range(0, self.N):
                 A[i, j] = ((self.DATA_TYPE((i * j) % self.M) / self.M) * 100) + 10
@@ -70,7 +50,6 @@
         for i in range(0, self.N):
             for j in range(0, self.N):
                 R[i, j] = 0.0
->>>>>>> 55475d8c
 
     def print_array_custom(self, array: list, name: str):
         if name == 'R':
@@ -78,26 +57,11 @@
         else:
             loop_bound = self.M
 
-<<<<<<< HEAD
-        if self.POLYBENCH_FLATTEN_LISTS:
-            for i in range(0, loop_bound):
-                for j in range(0, self.N):
-                    if (i * self.N + j) % 20 == 0:
-                        self.print_message('\n')
-                    self.print_value(array[self.N * i + j])
-        else:
-            for i in range(0, loop_bound):
-                for j in range(0, self.N):
-                    if (i * self.N + j) % 20 == 0:
-                        self.print_message('\n')
-                    self.print_value(array[i][j])
-=======
         for i in range(0, loop_bound):
             for j in range(0, self.N):
                 if (i * self.N + j) % 20 == 0:
                     self.print_message('\n')
                 self.print_value(array[i, j])
->>>>>>> 55475d8c
 
     def kernel(self, A: list, R: list, Q: list):
 # scop begin
@@ -119,54 +83,23 @@
                     A[i, j] = A[i, j] - Q[i, k] * R[k, j]
 # scop end
 
-    def kernel_flat(self, A: list, R: list, Q: list):
-# scop begin
-        for k in range(0, self.N):
-            nrm = 0.0
-            for i in range(0, self.M):
-                nrm += A[self.N * i + k] * A[self.N * i + k]
-            R[self.N * k + k] = math.sqrt(nrm)
-
-            for i in range(0, self.M):
-                Q[self.N * i + k] = A[self.N * i + k] / R[self.N * k + k]
-
-            for j in range(k + 1, self.N):
-                R[self.N * k + j] = 0.0
-                for i in range(0, self.M):
-                    R[self.N * k + j] += Q[self.N * i + k] * A[self.N * i + j]
-
-                for i in range(0, self.M):
-                    A[self.N * i + j] = A[self.N * i + j] - Q[self.N * i + k] * R[self.N * k + j]
-# scop end
-
     def run_benchmark(self):
         # Create data structures (arrays, auxiliary variables, etc.)
-        if self.POLYBENCH_FLATTEN_LISTS:
-            A = self.create_array(1, [self.M * self.N], self.DATA_TYPE(0))
-            R = self.create_array(1, [self.N * self.N], self.DATA_TYPE(0))
-            Q = self.create_array(1, [self.M * self.N], self.DATA_TYPE(0))
-        else:
-            A = self.create_array(2, [self.M, self.N], self.DATA_TYPE(0))
-            R = self.create_array(2, [self.N, self.N], self.DATA_TYPE(0))
-            Q = self.create_array(2, [self.M, self.N], self.DATA_TYPE(0))
+        A = self.create_array(2, [self.M, self.N], self.DATA_TYPE(0))
+        R = self.create_array(2, [self.N, self.N], self.DATA_TYPE(0))
+        Q = self.create_array(2, [self.M, self.N], self.DATA_TYPE(0))
 
         # Initialize data structures
         self.initialize_array(A, R, Q)
 
-        if self.POLYBENCH_FLATTEN_LISTS:
-            # Start instruments
-            self.start_instruments()
-            # Run kernel
-            self.kernel_flat(A, R, Q)
-            # Stop and print instruments
-            self.stop_instruments()
-        else:
-            # Start instruments
-            self.start_instruments()
-            # Run kernel
-            self.kernel(A, R, Q)
-            # Stop and print instruments
-            self.stop_instruments()
+        # Start instruments
+        self.start_instruments()
+
+        # Run kernel
+        self.kernel(A, R, Q)
+
+        # Stop and print instruments
+        self.stop_instruments()
 
         # Return printable data as a list of tuples ('name', value).
         # Each tuple element must have the following format:
