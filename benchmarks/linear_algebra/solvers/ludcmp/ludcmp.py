--- conflicted
+++ resolved
@@ -47,16 +47,6 @@
             y[i] = self.DATA_TYPE(0)
             b[i] = (i + 1) / fn / 2.0 + 4
 
-<<<<<<< HEAD
-        if self.POLYBENCH_FLATTEN_LISTS:
-            for i in range(0, self.N):
-                for j in range(0, i + 1):
-                    A[self.N * i + j] = -self.DATA_TYPE(j % self.N) / self.N + 1
-
-                for j in range(i + 1, self.N):
-                    A[self.N * i + j] = self.DATA_TYPE(0)
-                A[self.N * i + i] = self.DATA_TYPE(1)
-=======
         for i in range(0, self.N):
             for j in range(0, i + 1):
                 A[i, j] = -self.DATA_TYPE(j % self.N) / self.N + 1
@@ -64,49 +54,19 @@
             for j in range(i + 1, self.N):
                 A[i, j] = self.DATA_TYPE(0)
             A[i, i] = self.DATA_TYPE(1)
->>>>>>> 55475d8c
 
-            # Make the matrix positive semi-definite.
-            # not necessary for LU, but using same code as cholesky
-            B = self.create_array(1, [self.N * self.N], self.DATA_TYPE(0))
+        # Make the matrix positive semi-definite.
+        # not necessary for LU, but using same code as cholesky
+        B = self.create_array(2, [self.N], self.DATA_TYPE(0))
 
-            for t in range(0, self.N):
-                for r in range(0, self.N):
-                    for s in range(0, self.N):
-                        B[self.N * r + s] += A[self.N * r + t] * A[self.N * s + t]
-
+        for t in range(0, self.N):
             for r in range(0, self.N):
                 for s in range(0, self.N):
-<<<<<<< HEAD
-                    A[self.N * r + s] = B[self.N * r + s]
-        else:
-            for i in range(0, self.N):
-                for j in range(0, i + 1):
-                    A[i][j] = -self.DATA_TYPE(j % self.N) / self.N + 1
-
-                for j in range(i + 1, self.N):
-                    A[i][j] = self.DATA_TYPE(0)
-                A[i][i] = self.DATA_TYPE(1)
-
-            # Make the matrix positive semi-definite.
-            # not necessary for LU, but using same code as cholesky
-            B = self.create_array(2, [self.N], self.DATA_TYPE(0))
-
-            for t in range(0, self.N):
-                for r in range(0, self.N):
-                    for s in range(0, self.N):
-                        B[r][s] += A[r][t] * A[s][t]
-
-            for r in range(0, self.N):
-                for s in range(0, self.N):
-                    A[r][s] = B[r][s]
-=======
                     B[r, s] += A[r, t] * A[s, t]
 
         for r in range(0, self.N):
             for s in range(0, self.N):
                 A[r, s] = B[r, s]
->>>>>>> 55475d8c
 
     def print_array_custom(self, x: list, name: str):
         for i in range(0, self.N):
@@ -120,13 +80,8 @@
             for j in range(0, i):
                 w = A[i, j]
                 for k in range(0, j):
-<<<<<<< HEAD
-                    w -= A[i][k] * A[k][j]
-                A[i][j] = w / A[j][j]
-=======
                     w -= A[i, k] * A[k, j]
                 A[i, j] = w / A[j, j]
->>>>>>> 55475d8c
 
             for j in range(i, self.N):
                 w = A[i, j]
@@ -147,40 +102,9 @@
             x[i] = w / A[i, i]
 # scop end
 
-    def kernel_flat(self, A: list, b: list, x: list, y: list):
-# scop begin
-        for i in range(0, self.N):
-            for j in range(0, i):
-                w = A[self.N * i + j]
-                for k in range(0, j):
-                    w -= A[self.N * i + k] * A[self.N * k + j]
-                A[self.N * i + j] = w / A[self.N * j + j]
-
-            for j in range(i, self.N):
-                w = A[self.N * i + j]
-                for k in range(0, i):
-                    w -= A[self.N * i + k] * A[self.N * k + j]
-                A[self.N * i + j] = w
-
-        for i in range(0, self.N):
-            w = b[i]
-            for j in range(0, i):
-                w -= A[self.N * i + j] * y[j]
-            y[i] = w
-
-        for i in range(self.N - 1, -1, -1):
-            w = y[i]
-            for j in range(i + 1, self.N):
-                w -= A[self.N * i + j] * x[j]
-            x[i] = w / A[self.N * i + i]
-# scop end
-
     def run_benchmark(self):
         # Create data structures (arrays, auxiliary variables, etc.)
-        if self.POLYBENCH_FLATTEN_LISTS:
-            A = self.create_array(1, [self.N * self.N], self.DATA_TYPE(0))
-        else:
-            A = self.create_array(2, [self.N, self.N], self.DATA_TYPE(0))
+        A = self.create_array(2, [self.N, self.N], self.DATA_TYPE(0))
         b = self.create_array(1, [self.N], self.DATA_TYPE(0))
         x = self.create_array(1, [self.N], self.DATA_TYPE(0))
         y = self.create_array(1, [self.N], self.DATA_TYPE(0))
@@ -188,20 +112,14 @@
         # Initialize data structures
         self.initialize_array(A, b, x, y)
 
-        if self.POLYBENCH_FLATTEN_LISTS:
-            # Start instruments
-            self.start_instruments()
-            # Run kernel
-            self.kernel_flat(A, b, x, y)
-            # Stop and print instruments
-            self.stop_instruments()
-        else:
-            # Start instruments
-            self.start_instruments()
-            # Run kernel
-            self.kernel(A, b, x, y)
-            # Stop and print instruments
-            self.stop_instruments()
+        # Start instruments
+        self.start_instruments()
+
+        # Run kernel
+        self.kernel(A, b, x, y)
+
+        # Stop and print instruments
+        self.stop_instruments()
 
         # Return printable data as a list of tuples ('name', value).
         # Each tuple element must have the following format:
