--- conflicted
+++ resolved
@@ -97,17 +97,6 @@
         $ python run-benchmark.py
 
     - Running an existing benchmark:
-<<<<<<< HEAD
-        $ python run-benchmark.py kernels/datamining/correlation/correlation.py
-
-    - Running a benchmark with timing support:
-        $ python run-benchmark.py kernels/datamining/correlation/correlation.py --polybench-options POLYBENCH_TIME
-
-    - Verify a benchmark's output against the output of a PolyBench/C benchmark.
-      This option requires that the output files of PolyBench/C were created by running the Perl scripts.
-      The name of the output files must match with the one set by --verify-file
-        $ python run-benchmark.py kernels/datamining/correlation/correlation.py --verify-file output.txt --verify-polybench-path /path/to/root/of/polybench-c
-=======
         $ python run-benchmark.py benchmarks/datamining/correlation/correlation.py
 
     - Running an existing benchmark and printing the execution time:
@@ -140,5 +129,4 @@
     - Printing verbose PAPI counters:
         $ python run-benchmark.py benchmarks/datamining/correlation/correlation.py --polybench-options POLYBENCH_PAPI,POLYBENCH_PAPI_VERBOSE
     - Print the execution time and use a larger cache flush size:
-        $ python run-benchmark.py benchmarks/datamining/correlation/correlation.py --polybench-options POLYBENCH_TIME,POLYBENCH_CACHE_SIZE_KB=65538
->>>>>>> 55475d8c
+        $ python run-benchmark.py benchmarks/datamining/correlation/correlation.py --polybench-options POLYBENCH_TIME,POLYBENCH_CACHE_SIZE_KB=65538