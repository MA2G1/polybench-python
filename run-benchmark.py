# Copyright 2019 Miguel Angel Abella Gonzalez <miguel.abella@udc.es>
#
# Licensed under the Apache License, Version 2.0 (the "License");
# you may not use this file except in compliance with the License.
# You may obtain a copy of the License at
#
#   http://www.apache.org/licenses/LICENSE-2.0
#
# Unless required by applicable law or agreed to in writing, software
# distributed under the License is distributed on an "AS IS" BASIS,
# WITHOUT WARRANTIES OR CONDITIONS OF ANY KIND, either express or implied.
# See the License for the specific language governing permissions and
# limitations under the License.

"""Polybench/Python is the reimplementation of the polyhedral benchmark Polybench/C in the Python programming language.

This module implements a main program which allows the user to run benchmarks easily without the burden of creating
makefiles or using configuration scripts for generating and using those.
This program allows to use only the Python runtime for everything the user should need when evaluating or implementing
the different kernels."""


# Import the basic elements for searching benchmark implementations
from platform import python_implementation

from benchmarks import benchmark_classes
from benchmarks.polybench_classes import PolyBenchParameters
from benchmarks.polybench_options import DataSetSize, ArrayImplementation
import benchmarks.polybench_options as polybench_options

# Using argparse for parsing commandline options. See: https://docs.python.org/3.7/library/argparse.html
import argparse
import os
from pathlib import Path

from filecmp import cmp  # used when verifying if two files have the same content
from sys import stderr, stdout


if __name__ == '__main__':

    def check_benchmark_availability() -> None:
        """
        Checks whether there are any benchmarks available or not.
        :return: None.
        :raise: NotImplementedError when there are no benchmarks available.
        """
        if len(benchmark_classes) < 1:
            raise NotImplementedError("There are no available benchmarks to run.")


    def parse_command_line() -> {
        'benchmark': str,
        'polybench_options': dict,
        'save_results': bool,
        'verify': dict,
        'array_implementation': int,
    }:
        """
        Parse command line arguments and generate normalized results.

        :return: A dictionary with the decoded parameters.
        :rtype: dict[str, Any]
        """
        parser = argparse.ArgumentParser(description='Runs a given benchmark without setting up a shell environment at '
                                                     'all.')
        # Default parameter, mandatory
        parser.add_argument('benchmark', metavar='benchmark.py', nargs='?', default=None,
                            help='The path, relative to this script, to any file having a class implementing Polybench.'
                                 ' All implementations must reside somewhere inside the "benchmarks" folder. The '
                                 'keyword "all" allows to run all of the benchmarks sequentially.')
        # Optional parameters
        parser.add_argument('--polybench-options', dest='options', default=None,
                            help='A comma separated list of options passed to PolyBench. Available options can be found'
                                 ' in the README file. Usage: run.py --options '
                                 'POLYBENCH_PADDING_FACTOR=3,POLYBENCH_LINUX_FIFO_SCHEDULER')
        parser.add_argument('--dataset-size', dest='dataset_size', default=None,
                            help='Specify a working dataset size to use from "polybench.spec" file. Valid values are:'
                                 '"MINI", "SMALL", "MEDIUM", "LARGE", "EXTRALARGE".')
        parser.add_argument('--save-results', dest='save_results', action='store_true',
                            help='Saves execution results into an automatically named file next to the benchmark '
                                 'implementation.')
        parser.add_argument('--output-array', dest='output_array', default=None,
                            help='Alias for POLYBENCH_DUMP_TARGET. Also enables POLYBENCH_DUMP_ARRAYS. Prints the '
                                 'benchmark''s result into a file. In order to print into the console use either '
                                 '"stdout" or "stderr".')
        parser.add_argument('--verify-file', dest='verify_file_name', default=None,
                            help='Verify the results of the benchmark against the results stored in a file. This '
                                 'option enables --output-array and makes the output file to target a file name whose '
                                 'name matches the one passed by this argument, appending the .verify suffix. When the '
                                 'benchmark terminates, its result is compared and a message indicating the comparison '
                                 'result will be printed on "stdout".')
        parser.add_argument('--verify-polybench-path', dest='verify_polybench_path', default=None,
                            help='Combined with --verify-file, this parameter allows to specify the path where '
                                 'PolyBench/C is present to allow for automatic discovery of the appropriate output '
                                 'file. Please note that the files containing the results of PolyBench/C must already '
                                 'exist and must be next to where the actual implementation resides. This is the '
                                 'default behavior when PolyBench/C is run from Perl scripts.')
        parser.add_argument('--time-benchmark', dest='time_benchmark', action='store_true',
                            help='Performs 5 runs of the benchmark and calculates the mean time.')
        parser.add_argument('--array-implementation', dest='array_implementation', default=0,
                            help='Allows to select the internal array implementation in use. 0: Python List; 1: Python '
                                 'List with flattened indexes; 2: NumPy array. Default: 0.')
        # Parse the commandline arguments. This process will fail on error
        args = parser.parse_args()

        # Process the "benchmark" argument
        if args.benchmark is None:
            print_available_benchmarks()
            exit(-1)

        # Initialize the result dictionary
        result = {
            'benchmark': None,  # should hold a string
            'polybench_options': None,  # should hold a dict with options
            'save_results': False,  # Allows to save execution results into a file
            'verify': {
                'enabled': False,  # Controls whether to verify results or not
                'file': '',        # The file name to verify against
                'path': '',        # The path to PolyBench/C
                'full_path': ''
            },
<<<<<<< HEAD
            'array_implementation': 0,
=======
            'array_implementation': ArrayImplementation.LIST,
>>>>>>> ab436184
        }

        # Blindly replace the directory separator character with a commonly supported forward slash.
        # Reason: user may input the benchmark file by using tab-completion from a command line. On Windows,
        # tab-completion only works with backslashes while on Linux, MacOS and BSDs it works with forward slashes.
        # We are not taking into consideration other systems where the forward slash separator may not work.
        benchmark_py = args.benchmark.replace(os.sep, '/')
        # Remove the "py" extension and change slashes into dots.
        # What we are left with should be compatible with Class.__module__
        result['benchmark'] = benchmark_py.split('.')[0].replace('/', '.')

        print_result = False  # By default, do not print anything

        # Define some auxiliary functions.
        # Some parameters assign values with the same meanings. This prevents typing errors from happening.
        def set_output(file_name: str):
            if file_name == 'stderr':
                handle = stderr
            elif file_name == 'stdout':
                handle = stdout
            else:
                handle = open(file_name, 'w', newline='\n')
            result['output_array'] = handle

        # Process the "output_array" argument
        if not (args.output_array is None):
            set_output(args.output_array)
            print_result = True
        else:
            set_output('stderr')  # Just setting a default value

        # Process the "verify" arguments. May alter 'output_array'
        result['verify'] = {
            'enabled': False
        }
        if not (args.verify_file_name is None) and result['benchmark'] != 'all':
            result['verify']['enabled'] = True
            result['verify']['file'] = str(args.verify_file_name)
            set_output(args.verify_file_name + '.verify')
            print_result = True

        if not (args.verify_polybench_path is None):
            result['verify']['path'] = str(args.verify_polybench_path).rstrip('/')

        # Check if the arguments passed to "verify*" are valid
        if result['verify']['enabled']:
            # Calculate the full file name (path + file)
            if result['verify']['path'] == '':
                result['verify']['full_path'] = result['verify']['file']
            else:
                # PolyBench/C path given. Search the appropriate category/benchmark
                # split_cat will contain, as a list, the category without "benchmarks/" nor "benchmark.py"
                split_cat = result['benchmark'].replace('benchmarks.', '').split('.')[:-1]
                category_name = ''
                for token in split_cat:
                    category_name += token + '/'
                result['verify']['full_path'] = result['verify']['path'] + '/' +\
                    category_name + result['verify']['file']

            file = Path(result['verify']['full_path'])
            if not file.is_file():
                # The first check failed. It may mean that the benchmark path was converted to meet Python naming
                # conventions. There are two things to revert back:
                # - Underscores at the beginning of a path token must be removed
                # - Underscores in the middle of a path token may need to be converted into hyphens
                tokenized_path = result['verify']['full_path'].split('/')
                validated_tokenized_path = []
                for token in tokenized_path:
                    if len(token) > 0:
                        fixed_token = token.lstrip('_')
                        fixed_token = fixed_token.replace('_', '-')
                        validated_tokenized_path.append(fixed_token)
                    else:
                        # Probably the path starts with "/". Example: "/home/user"
                        validated_tokenized_path.append(token)
                result['verify']['full_path'] = '/'.join(validated_tokenized_path)

                file = Path(result['verify']['full_path'])
                if not file.is_file():
                    raise RuntimeError(f'Validation file does not exist: "{result["verify"]["full_path"]}"')
                # Update the validated full_path
                result['verify']['full_path'] = result['verify']['full_path']

        # Process PolyBench options
        # First import default options into polybench_options
        result['polybench_options'] = polybench_options.polybench_default_options.copy()
        if not (args.options is None):
            # Comma separated text -> split
            options = args.options.split(',')
            for option in options:
                if option in result['polybench_options']:  # simple "exists" validation
                    # Only boolean options can pass this validation
                    result['polybench_options'][option] = True
                else:  # may not exist if the text does not match
                    # Check if it is of the form OPT=val
                    opval = list(option.split('='))
                    if len(opval) == 2:
                        # Ok. Key-value found. Only a few of these exist... check manually
                        # ... for numerical conversions (currently all integers)
                        if opval[1].isnumeric():
                            result['polybench_options'][opval[0]] = int(opval[1])

        # Custom command line options can override output printing (the verify option). Update polybench_options
        if print_result:
            result['polybench_options'][polybench_options.POLYBENCH_DUMP_ARRAYS] = True
            result['polybench_options'][polybench_options.POLYBENCH_DUMP_TARGET] = result['output_array']

        # Append the dataset size if required
        if not (args.dataset_size is None):
            # Try to set the enumeration value from user input. On error, an exception is raised.
            if args.dataset_size not in [DataSetSize.MINI.name, DataSetSize.SMALL.name, DataSetSize.MEDIUM.name,
                                         DataSetSize.LARGE.name, DataSetSize.EXTRA_LARGE.name]:
                raise RuntimeError(f'Invalid value for parameter --dataset-size: "{args.dataset_size}"')
            result['polybench_options'][polybench_options.POLYBENCH_DATASET_SIZE] = DataSetSize[args.dataset_size]

        # Process time_benchmark, it is either False or True
        # This sets the number of times a benchmarks is run. 5 when averaging, 1 when not.
        result['iterations'] = 5 if args.time_benchmark else 1

        # Process array implementation
        if str(args.array_implementation).isnumeric():
            n = int(args.array_implementation)
            if n < 0 or n > 2:
                n = 0  # default
<<<<<<< HEAD
            result['array_implementation'] = n
=======

            if n == 0:
                result['array_implementation'] = ArrayImplementation.LIST
            elif n == 1:
                result['array_implementation'] = ArrayImplementation.LIST_FLATTENED
            elif n == 2:
                result['array_implementation'] = ArrayImplementation.NUMPY
>>>>>>> ab436184
        else:
            raise AssertionError('Argument "array-implementation" must be a number.')

        # Process save results. Only save when results are available (POLYBENCH_TIME or POLYBENCH_PAPI)
        if args.save_results:
            opts = result['polybench_options']
            if opts[polybench_options.POLYBENCH_TIME] or opts[polybench_options.POLYBENCH_PAPI]:
                result['save_results'] = True

        return result


    def print_available_benchmarks() -> None:
        """
        Prints on screen the available benchmarks (if any)
        :return: information on screen (commandline)
        """
        check_benchmark_availability()
        print('List of available benchmarks:')
        for impl in benchmark_classes:
            print(f'  {impl.__module__.replace(".", "/")}.py')


    def parse_spec_file() -> list:
        """Parses the polybench.spec file for obtaining all data for customizing a benchmark.

        :return: a list of dictionaries, each one holding all the information for a benchmark.
        :rtype: list[dict]
        """
        result = []
        with open('polybench.spec') as spec_file:
            # Since the file is small enough, processing line per line should not have any noticeable performance hit.
            spec_file.readline()  # skip header line
            for line in spec_file:
                dictionary = {}
                elements = line.split('\t')
                dictionary['kernel'] = elements[0]
                dictionary['category'] = elements[1]
                dictionary['datatype'] = elements[2]
                dictionary['params'] = elements[3].split(' ')
                not_numbers = elements[4].split(' ')
                numbers = []
                for nn in not_numbers:
                    numbers.append(int(nn))
                dictionary['MINI'] = numbers

                not_numbers = elements[5].split(' ')
                numbers = []
                for nn in not_numbers:
                    numbers.append(int(nn))
                dictionary['SMALL'] = numbers

                not_numbers = elements[6].split(' ')
                numbers = []
                for nn in not_numbers:
                    numbers.append(int(nn))
                dictionary['MEDIUM'] = numbers

                not_numbers = elements[7].split(' ')
                numbers = []
                for nn in not_numbers:
                    numbers.append(int(nn))
                dictionary['LARGE'] = numbers

                not_numbers = elements[8].split(' ')
                numbers = []
                for nn in not_numbers:
                    numbers.append(int(nn))
                dictionary['EXTRALARGE'] = numbers

                result.append(dictionary)

        return result


    def validate_benchmark_results(options: dict):
        """Compare two files and report if they match or not.

        This validation is intentionally very simple. In case of error, the user must manually compare the results"""
        output_file_name = options['output_array'].name
        verify_file_name = options['verify']['full_path']

        print(f'Verifying if files "{output_file_name}" and "{verify_file_name}" match... ', end='')
        if cmp(output_file_name, verify_file_name):
            print('OK')
        else:
            print('FAIL')
            print('Please, check contents manually.')


    def get_output_file(module_name: str, options: dict):
        output_str = module_name

        # Append interpreter name
        output_str += '_' + python_implementation()

        # Append measurement type information
        if options['polybench_options'][polybench_options.POLYBENCH_TIME]:
            if options['polybench_options'][polybench_options.POLYBENCH_CYCLE_ACCURATE_TIMER]:
                output_str += '_timer-ca'
            else:
                output_str += '_timer'
        elif options['polybench_options'][polybench_options.POLYBENCH_PAPI]:
            output_str += '_papi'

        # Append array type implementation
<<<<<<< HEAD
        if options['array_implementation'] == 0:
            output_str += '_array=list'
        elif options['array_implementation'] == 1:
=======
        if options['array_implementation'] == ArrayImplementation.LIST:
            output_str += '_array=list'
        elif options['array_implementation'] == ArrayImplementation.LIST_FLATTENED:
>>>>>>> ab436184
            output_str += '_array=flattenedlist'
        else:
            output_str += '_array=numpy'
        output_str += '.output'
        return open(output_str, 'w')


    def run(options: dict, spec_params: list) -> None:
        # Set up parameters which may modify execution behavior
        module_name = options['benchmark']
        # Parameters used in case of verification
        verify_result = options['verify']
        iterations = options['iterations']

        instance = None
        # Search the module within available implementations
        for implementation in benchmark_classes:
            if module_name == 'all' or implementation.__module__ == module_name:
                # Module found!

                # TODO: remove this debug messages
                if True:
                    print(f'Running {implementation.__module__}')
                    from datetime import datetime
                    print(f'  Start time: {datetime.now().strftime("%Y-%m-%d %H:%M:%S")}')
                    print(f'  Interpreter: {python_implementation()}')
                    print(f'  Options: ')
                    print(f'    (iterations, {iterations})')
                    ooo = options['polybench_options']
                    print(f'    {polybench_options.POLYBENCH_TIME, ooo[polybench_options.POLYBENCH_TIME]}')
                    print(f'    {polybench_options.POLYBENCH_CYCLE_ACCURATE_TIMER, ooo[polybench_options.POLYBENCH_CYCLE_ACCURATE_TIMER]}')
                    print(f'    {polybench_options.POLYBENCH_PAPI, ooo[polybench_options.POLYBENCH_PAPI]}')
                    print(f'    (Array, {options["array_implementation"]})')

                # Retrieve the appropriate parameters for initializing the current class
                bench_params = {}
                non_pythonic_benchmark = implementation.__module__.replace('_', '-')
                for spec in spec_params:
                    if spec['kernel'] in non_pythonic_benchmark:
                        bench_params = spec
                        break
                # Create a parameters object for passing to the benchmark
                parameters = PolyBenchParameters(bench_params)

                if options['save_results']:
                    output_f = get_output_file(implementation.__module__.replace('.', '/'), options)

                first_run = True  # For printing available columns on PAPI result

                # Run the benchmark N times. N will be either 1 or a greater number passed by argument.
                for i in range(iterations):
                    # Instantiate a new class with it
                    instance = implementation(options, parameters)  # creates a new instance
                    # Run the benchmark. The returned value is a dictionary.
                    polybench_result = instance.run()

                    if options['save_results']:
                        # Perform operations against the output data when the appropriate option is enabled.
                        if options['polybench_options'][polybench_options.POLYBENCH_TIME]:
                            output_f.write(f'{polybench_result[polybench_options.POLYBENCH_TIME]}\n')
                            output_f.flush()

                        if options['polybench_options'][polybench_options.POLYBENCH_PAPI]:
                            if first_run:
                                # Print headers
                                for counter in polybench_result[polybench_options.POLYBENCH_PAPI]:
                                    output_f.write(f'{counter}\t')
                                output_f.write('\n')
                            for counter in polybench_result[polybench_options.POLYBENCH_PAPI]:
                                output_f.write(f'{polybench_result[polybench_options.POLYBENCH_PAPI][counter]}\t')
                            output_f.write('\n')
                            output_f.flush()

                    first_run = False
                if options['save_results']:
                    output_f.close()

                # Verify benchmark's results against other implementation's results
                if verify_result['enabled']:
                    validate_benchmark_results(options)

                # Terminate the loop for single-benchmark run
                if module_name != 'all':
                    break

        # Check if the module was not found and report an error accordingly
        if instance is None:
            module = module_name.replace(".", "/") + '.py'
            raise NotImplementedError(f'Module {module} not implemented.')


    # Parse the command line arguments first. We need at least one mandatory parameter.
    opts = parse_command_line()
    # Parse the spec file for obtaining all of the benchmark's parameters
    spec_params = parse_spec_file()
    # Run the benchmark (and other user options)
    run(opts, spec_params)<|MERGE_RESOLUTION|>--- conflicted
+++ resolved
@@ -120,11 +120,7 @@
                 'path': '',        # The path to PolyBench/C
                 'full_path': ''
             },
-<<<<<<< HEAD
-            'array_implementation': 0,
-=======
             'array_implementation': ArrayImplementation.LIST,
->>>>>>> ab436184
         }
 
         # Blindly replace the directory separator character with a commonly supported forward slash.
@@ -249,9 +245,6 @@
             n = int(args.array_implementation)
             if n < 0 or n > 2:
                 n = 0  # default
-<<<<<<< HEAD
-            result['array_implementation'] = n
-=======
 
             if n == 0:
                 result['array_implementation'] = ArrayImplementation.LIST
@@ -259,7 +252,6 @@
                 result['array_implementation'] = ArrayImplementation.LIST_FLATTENED
             elif n == 2:
                 result['array_implementation'] = ArrayImplementation.NUMPY
->>>>>>> ab436184
         else:
             raise AssertionError('Argument "array-implementation" must be a number.')
 
@@ -366,15 +358,9 @@
             output_str += '_papi'
 
         # Append array type implementation
-<<<<<<< HEAD
-        if options['array_implementation'] == 0:
-            output_str += '_array=list'
-        elif options['array_implementation'] == 1:
-=======
         if options['array_implementation'] == ArrayImplementation.LIST:
             output_str += '_array=list'
         elif options['array_implementation'] == ArrayImplementation.LIST_FLATTENED:
->>>>>>> ab436184
             output_str += '_array=flattenedlist'
         else:
             output_str += '_array=numpy'
